define([ 'utils/utils', 'mvc/ui/ui-misc', 'mvc/ui/ui-select-default' ], function( Utils, Ui, Select ) {

/** Batch mode variations */
var Batch = { DISABLED: 'disabled', ENABLED: 'enabled', LINKED: 'linked' };

/** List of available content selectors options */
var Configurations = {
    data: [
        { src: 'hda',  icon: 'fa-file-o',   tooltip: 'Single dataset',       multiple: false,   batch: Batch.DISABLED   },
        { src: 'hda',  icon: 'fa-files-o',  tooltip: 'Multiple datasets',    multiple: true,    batch: Batch.LINKED     },
        { src: 'hdca', icon: 'fa-folder-o', tooltip: 'Dataset collection',   multiple: false,   batch: Batch.LINKED     } ],
    data_multiple: [
        { src: 'hda',  icon: 'fa-files-o',  tooltip: 'Multiple datasets',    multiple: true,    batch: Batch.DISABLED   },
        { src: 'hdca', icon: 'fa-folder-o', tooltip: 'Dataset collection',   multiple: false,   batch: Batch.DISABLED   } ],
    data_collection: [
        { src: 'hdca', icon: 'fa-folder-o', tooltip: 'Dataset collection',   multiple: false,   batch: Batch.DISABLED   } ],
    workflow_data: [
        { src: 'hda',  icon: 'fa-file-o',   tooltip: 'Single dataset',       multiple: false,   batch: Batch.DISABLED   } ],
    workflow_data_multiple: [
        { src: 'hda',  icon: 'fa-files-o',  tooltip: 'Multiple datasets',    multiple: true,    batch: Batch.DISABLED   } ],
    workflow_data_collection: [
        { src: 'hdca', icon: 'fa-folder-o', tooltip: 'Dataset collection',   multiple: false,   batch: Batch.DISABLED   } ],
    module_data: [
        { src: 'hda',  icon: 'fa-file-o',   tooltip: 'Single dataset',       multiple: false,   batch: Batch.DISABLED   },
        { src: 'hda',  icon: 'fa-files-o',  tooltip: 'Multiple datasets',    multiple: true,    batch: Batch.ENABLED    } ],
    module_data_collection: [
        { src: 'hdca', icon: 'fa-folder-o', tooltip: 'Dataset collection',   multiple: false,   batch: Batch.DISABLED   },
        { src: 'hdca', icon: 'fa-folder',   tooltip: 'Multiple collections', multiple: true,    batch: Batch.ENABLED    } ]
};

/** View for hda and hdca content selector ui elements */
var View = Backbone.View.extend({
    initialize : function( options ) {
        var self = this;
        this.model = options && options.model || new Backbone.Model({
            src_labels  : { 'hda' : 'dataset', 'hdca': 'dataset collection' },
            pagelimit   : 100
        }).set( options );
        this.setElement( $( '<div/>' ).addClass( 'ui-select-content' ) );
        this.button_product = new Ui.RadioButton.View( {
            value       : 'false',
            data        : [ { icon: 'fa fa-chain', value: 'false',
                              tooltip: 'Linked inputs will be run in matched order with other datasets e.g. use this for matching forward and reverse reads.' },
                            { icon: 'fa fa-chain-broken',  value: 'true',
                              tooltip: 'Unlinked dataset inputs will be run against *all* other inputs.' } ] } );
        var $batch_div = $( '<div/>' ).addClass( 'ui-form-info' )
                            .append( $( '<i/>' ).addClass( 'fa fa-sitemap' ) )
                            .append( $( '<span/>' ).html( 'This is a batch mode input field. Separate jobs will be triggered for each dataset selection.' ) );
        this.$batch = {
            linked  : $batch_div.clone(),
            enabled : $batch_div.clone().append( $( '<div/>' )
                                                    .append( $( '<div/>' ).addClass( 'ui-form-title' ).html( 'Batch options:' ) )
                                                    .append( this.button_product.$el ) )
                                                    .append( $( '<div/>' ).css( 'clear', 'both' ) )
        };

        // track current history elements
        this.history = {};

        // add listeners
        this.listenTo( this.model, 'change:data', this._changeData, this );
        this.listenTo( this.model, 'change:wait', this._changeWait, this );
        this.listenTo( this.model, 'change:current', this._changeCurrent, this );
        this.listenTo( this.model, 'change:value', this._changeValue, this );
        this.listenTo( this.model, 'change:type change:optional change:multiple change:extensions', this._changeType, this );
        this.render();

        // add change event
        this.on( 'change', function() { options.onchange && options.onchange( self.value() ) } );
    },

    render: function() {
        this._changeType();
        this._changeValue();
        this._changeWait();
    },

    /** Indicate that select fields are being updated */
    wait: function() {
        this.model.set( 'wait', true );
    },

    /** Indicate that the options update has been completed */
    unwait: function() {
        this.model.set( 'wait', false );
    },

    /** Update data representing selectable options */
    update: function( options ) {
        this.model.set( 'data', options );
    },

    /** Return the currently selected dataset values */
    value: function ( new_value ) {
        new_value !== undefined && this.model.set( 'value', new_value );
        var current = this.model.get( 'current' );
        if ( this.config[ current ] ) {
            var id_list = this.fields[ current ].value();
            if (id_list !== null) {
                id_list = $.isArray( id_list ) ? id_list : [ id_list ];
                if ( id_list.length > 0 ) {
                    var result = this._batch( { values: [] } );
                    for ( var i in id_list ) {
                        var details = this.history[ id_list[ i ] + '_' + this.config[ current ].src ];
                        if ( details ) {
                            result.values.push( details );
                        } else {
                            Galaxy.emit.debug( 'ui-select-content::value()', 'Requested details not found for \'' + id_list[ i ] + '\'.'  );
                            return null;
                        }
                    }
                    result.values.sort( function( a, b ) { return a.hid - b.hid } );
                    return result;
                }
            }
        } else {
            Galaxy.emit.debug( 'ui-select-content::value()', 'Invalid value/source \'' + new_value + '\'.'  );
        }
        return null;
    },

    /** Change of current select field */
    _changeCurrent: function() {
        var self = this;
        _.each( this.fields, function( field, i ) {
            if ( self.model.get( 'current' ) == i ) {
                field.$el.show();
                _.each( self.$batch, function( $batchfield, batchmode ) {
                    $batchfield[ self.config[ i ].batch == batchmode ? 'show' : 'hide' ]();
                });
                self.button_type.value( i );
            } else {
                field.$el.hide();
            }
        });
    },

    /** Change of type */
    _changeType: function() {
        var self = this;

        // identify selector type identifier i.e. [ flavor ]_[ type ]_[ multiple ]
        var config_id = ( this.model.get( 'flavor' ) ? this.model.get( 'flavor' ) + '_' : '' ) +
                        String( this.model.get( 'type' ) ) + ( this.model.get( 'multiple' ) ? '_multiple' : '' );
        if ( Configurations[ config_id ] ) {
            this.config = Configurations[ config_id ];
        } else {
            this.config = Configurations[ 'data' ];
            Galaxy.emit.debug( 'ui-select-content::_changeType()', 'Invalid configuration/type id \'' + config_id + '\'.'  );
        }

        // prepare extension component of error message
        var data = self.model.get( 'data' );
        var extensions = Utils.textify( this.model.get( 'extensions' ) );
        var src_labels = this.model.get( 'src_labels' );

        // build views
        this.fields = [];
        this.button_data = [];
        _.each( this.config, function( c, i ) {
            self.button_data.push({
                value   : i,
                icon    : c.icon,
                tooltip : c.tooltip
            });
            self.fields.push(
                new Select.View({
                    optional    : self.model.get( 'optional' ),
                    multiple    : c.multiple,
                    searchable  : !c.multiple || ( data && data[ c.src ] && data[ c.src ].length > self.model.get( 'pagelimit' ) ),
                    selectall   : false,
                    error_text  : 'No ' + ( extensions ? extensions + ' ' : '' ) + ( src_labels[ c.src ] || 'content' ) + ' available.',
                    onchange    : function() {
                        self.trigger( 'change' );
                    }
                })
            );
        });
        this.button_type = new Ui.RadioButton.View({
            value   : this.model.get( 'current' ),
            data    : this.button_data,
            onchange: function( value ) {
                self.model.set( 'current', value );
                self.trigger( 'change' );
            }
        });

        // append views
        this.$el.empty();
        var button_width = 0;
        if ( this.fields.length > 1 ) {
            this.$el.append( this.button_type.$el );
            button_width = Math.max( 0, this.fields.length * 36 ) + 'px';
        }
        _.each( this.fields, function( field ) {
            self.$el.append( field.$el.css( { 'margin-left': button_width } ) );
        });
        _.each( this.$batch, function( $batchfield, batchmode ) {
            self.$el.append( $batchfield.css( { 'margin-left': button_width } ) );
        });
        this.model.set( 'current', 0 );
        this._changeCurrent();
        this._changeData();
    },

    /** Change of wait flag */
    _changeWait: function() {
        var self = this;
        _.each( this.fields, function( field ) { field[ self.model.get( 'wait' ) ? 'wait' : 'unwait' ]() } );
    },

    /** Change of available options */
    _changeData: function() {
        var options = this.model.get( 'data' );
        var self = this;
        var select_options = {};
        _.each( options, function( items, src ) {
            select_options[ src ] = [];
            _.each( items, function( item ) {
                select_options[ src ].push({
                    hid  : item.hid,
                    keep : item.keep,
                    label: item.hid + ': ' + item.name,
                    value: item.id,
                    tags : item.tags
                });
                self.history[ item.id + '_' + src ] = item;
            });
        });
        _.each( this.config, function( c, i ) {
            select_options[ c.src ] && self.fields[ i ].add( select_options[ c.src ], function( a, b ) { return b.hid - a.hid } );
        });
    },

    /** Change of incoming value */
    _changeValue: function () {
        var new_value = this.model.get( 'value' );
        if ( new_value && new_value.values && new_value.values.length > 0 ) {
            // create list with content ids
            var list = [];
            _.each( new_value.values, function( value ) {
                list.push( value.id );
            });
            // sniff first suitable field type from config list
            var src = new_value.values[ 0 ].src;
            var multiple = new_value.values.length > 1;
            for( var i = 0; i < this.config.length; i++ ) {
                var field = this.fields[ i ];
                var c = this.config[ i ];
                if ( c.src == src && [ multiple, true ].indexOf( c.multiple ) !== -1 ) {
                    this.model.set( 'current', i );
                    field.value( list );
                    break;
                }
            }
        } else {
            _.each( this.fields, function( field ) {
                field.value( null );
            });
        }
    },

<<<<<<< HEAD
    /** Handles drop events e.g. from history panel */
    _handleDrop: function( ev ) {
        try {
            var data      = this.model.get( 'data' );
            var current   = this.model.get( 'current' );
            var config    = this.config[ current ];
            var field     = this.fields[ current ];
            var drop_data = JSON.parse( ev.originalEvent.dataTransfer.getData( 'text' ) )[ 0 ];
            var new_id    = drop_data.id;
            var new_src   = drop_data.history_content_type == 'dataset' ? 'hda' : 'hdca';
            var new_value = { id: new_id, src: new_src };
            if ( data && _.findWhere( data[ new_src ], new_value ) ) {
                if ( config.src == new_src ) {
                    var current_value = field.value();
                    if ( current_value && config.multiple ) {
                        if ( current_value.indexOf( new_id ) == -1 ) {
                            current_value.push( new_id );
                        }
                    } else {
                        current_value = new_id;
                    }
                    field.value( current_value );
                } else {
                    this.model.set( 'value', { values: [ new_value ] } );
                    this.model.trigger( 'change:value' );
                }
                this._handleDropStatus( 'success' );
            } else {
                this._handleDropStatus( 'danger' );
            }
        } catch( e ) {
            this._handleDropStatus( 'danger' );
        }
    },

    /** Highlight drag result */
    _handleDropStatus: function( status ) {
        var self = this;
        this.$el.removeClass( 'ui-dragover' ).addClass( 'ui-dragover-' + status );
        setTimeout( function() { self.$el.removeClass( 'ui-dragover-' + status ) }, this.model.get( 'statustimer' ) );
    },

=======
>>>>>>> d607c7e0
    /** Assists in identifying the batch mode */
    _batch: function( result ) {
        result[ 'batch' ] = false;
        var current = this.model.get( 'current' );
        var config = this.config[ current ];
        if ( config.src == 'hdca' && !config.multiple ) {
            var hdca = this.history[ this.fields[ current ].value() + '_hdca' ];
            if ( hdca && hdca.map_over_type ) {
                result[ 'batch' ] = true;
            }
        }
        if ( config.batch == Batch.LINKED || config.batch == Batch.ENABLED ) {
            result[ 'batch' ] = true;
            if ( config.batch == Batch.ENABLED && this.button_product.value() === 'true' ) {
                result[ 'product' ] = true;
            }
        }
        return result;
    }
});

return {
    View: View
}

});<|MERGE_RESOLUTION|>--- conflicted
+++ resolved
@@ -54,6 +54,12 @@
                                                     .append( $( '<div/>' ).css( 'clear', 'both' ) )
         };
 
+        // add drag-drop event handlers
+        this.$el.on( 'dragenter', function( e ) { this.lastenter = e.target; self.$el.addClass( 'ui-dragover' ); } )
+                .on( 'dragover',  function( e ) { e.preventDefault(); } )
+                .on( 'dragleave', function( e ) { this.lastenter === e.target && self.$el.removeClass( 'ui-dragover' ); } )
+                .on( 'drop',      function( e ) { self._handleDrop( e ); } );
+
         // track current history elements
         this.history = {};
 
@@ -260,7 +266,6 @@
         }
     },
 
-<<<<<<< HEAD
     /** Handles drop events e.g. from history panel */
     _handleDrop: function( ev ) {
         try {
@@ -303,8 +308,6 @@
         setTimeout( function() { self.$el.removeClass( 'ui-dragover-' + status ) }, this.model.get( 'statustimer' ) );
     },
 
-=======
->>>>>>> d607c7e0
     /** Assists in identifying the batch mode */
     _batch: function( result ) {
         result[ 'batch' ] = false;
