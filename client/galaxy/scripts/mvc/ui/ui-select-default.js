/**
 *  This class creates/wraps a default html select field as backbone class.
 */
define([ 'utils/utils', 'mvc/ui/ui-buttons' ], function( Utils, Buttons ) {
var View = Backbone.View.extend({
    initialize: function( options ) {
        var self = this;
        this.data  = [];
        this.data2 = [];
        this.model = options && options.model || new Backbone.Model({
            id          : Utils.uid(),
            cls         : 'ui-select',
            error_text  : 'No options available',
            empty_text  : 'Nothing selected',
            visible     : true,
            wait        : false,
            multiple    : false,
            searchable  : true,
            optional    : false,
            disabled    : false,
            onchange    : function(){},
            value       : null,
            selectall   : true,
            pagesize    : 20
        }).set( options );
        this.on( 'change', function() { self.model.get( 'onchange' ) && self.model.get( 'onchange' )( self.value() ) } );
        this.listenTo( this.model, 'change:data', this._changeData, this );
        this.listenTo( this.model, 'change:disabled', this._changeDisabled, this );
        this.listenTo( this.model, 'change:wait', this._changeWait, this );
        this.listenTo( this.model, 'change:visible', this._changeVisible, this );
        this.listenTo( this.model, 'change:value', this._changeValue, this );
        this.listenTo( this.model, 'change:multiple change:searchable change:cls change:id', this.render, this );
        this.render();
    },

    render: function() {
        var self = this;
        this.model.get( 'searchable' ) ? this._renderSearchable() : this._renderClassic();
        this.$el.addClass( this.model.get( 'cls' ) )
                .attr( 'id', this.model.get( 'id' ) );
        this.$select.empty().addClass( 'select' )
                    .attr( 'id', this.model.get( 'id' ) + '_select' )
                    .prop( 'multiple', this.model.get( 'multiple' ) )
                    .on( 'change', function() {
                        self.value( self._getValue() );
                        self.trigger( 'change' );
                    });
        this._changeData();
        this._changeWait();
        this._changeVisible();
        this._changeDisabled();
    },

    /** Renders the classic selection field */
    _renderClassic: function() {
        var self = this;
        this.$el.addClass( this.model.get( 'multiple' ) ? 'ui-select-multiple' : 'ui-select' )
                .append( this.$select      = $( '<select/>' ) )
                .append( this.$dropdown    = $( '<div/>' ) )
                .append( this.$resize      = $( '<div/>' )
                .append( this.$resize_icon = $( '<i/>' ) ) );
        if ( this.model.get( 'multiple' ) ) {
            this.$dropdown.hide();
            this.$resize_icon.addClass( 'fa fa-angle-double-right fa-rotate-45' ).show();
            this.$resize.removeClass()
                        .addClass( 'icon-resize' )
                        .show()
                        .off( 'mousedown' ).on( 'mousedown', function( event ) {
                            var currentY = event.pageY;
                            var currentHeight = self.$select.height();
                            self.minHeight = self.minHeight || currentHeight;
                            $( '#dd-helper' ).show().on( 'mousemove', function( event ) {
                                self.$select.height( Math.max( currentHeight + ( event.pageY - currentY ), self.minHeight ) );
                            }).on( 'mouseup mouseleave', function() {
                                $( '#dd-helper' ).hide().off();
                            });
                        });
        } else {
            this.$dropdown.show();
            this.$resize.hide();
            this.$resize_icon.hide();
        }
    },

    /** Renders the default select2 field */
    _renderSearchable: function() {
        var self = this;
        this.$el.append( this.$select   = $( '<div/>' ) )
                .append( this.$dropdown = $( '<div/>' ) );
        this.$dropdown.hide();
        if ( !this.model.get( 'multiple' ) ) {
            this.$dropdown.show().on( 'click', function() {
                self.$select.select2 && self.$select.select2( 'open' );
            });
        }
        this.all_button = null;
        if ( this.model.get( 'multiple' ) && this.model.get( 'selectall' ) ) {
            this.all_button = new Buttons.ButtonCheck({
                onclick: function() {
                    var new_value = [];
                    self.all_button.value() !== 0 && _.each( self.model.get( 'data' ), function( option ) {
                        new_value.push( option.value );
                    });
                    self.value( new_value );
                    self.trigger( 'change' );
                }
            });
            this.$el.prepend( this.all_button.$el );
        }
    },

    /** Matches a search term with a given text */
    _match: function( term, text ) {
        return !term || term == '' || String( text ).toUpperCase().indexOf( term.toUpperCase() ) >= 0
    },

    /** Updates the selection options */
    _changeData: function() {
        var self = this;
        this.data = [];
        if ( !this.model.get( 'multiple' ) && this.model.get( 'optional' ) ) {
            this.data.push( { value: '__null__', label: self.model.get( 'empty_text' ) } );
        }
        _.each( this.model.get( 'data' ), function( option ) {
            self.data.push( option );
        });
        if ( this.length() == 0 ) {
            this.data.push( { value: '__null__', label: this.model.get( 'error_text' ) } );
        }
        if ( this.model.get( 'searchable' ) ) {
            this.data2 = [];
            _.each( this.data, function( option, index ) {
                var tags_with_values = [];
                _.each(option.tags, function(tag){ tags_with_values.push(tag[0] + (tag[1] ? ":"+tag[1] : '' ))});
                var filterstr = _.reduce( tags_with_values, function( memo, tag ) { return memo + tag + ' ' }, '' );
                var filterhtml = '<div class="ui-tags">' +
<<<<<<< HEAD
                    _.reduce( tags_with_values, function( memo, tag ) { return memo + '&nbsp;<div class="label label-info">' + tag + '</div>' }, '' )
=======
                    _.reduce( option.tags, function( memo, tag ) { return memo + '&nbsp;<div class="label label-info">' + _.escape( tag ) + '</div>' }, '' )
>>>>>>> e54792f4
                + '</div>';
                self.data2.push( { order: index, id: option.value, text: option.label, filterhtml: filterhtml, filterstr: filterstr } );
            });
            this.$select.data( 'select2' ) && this.$select.select2( 'destroy' );
            this.$select.select2({
                data            : self.data2,
                closeOnSelect   : !this.model.get( 'multiple' ),
                multiple        : this.model.get( 'multiple' ),
                query           : function( q ) {
                    var pagesize = self.model.get( 'pagesize' );
                    var results = _.filter( self.data2, function ( e ) {
                        return self._match( q.term, e.text ) || self._match( q.term, e.filterstr );
                    });
                    q.callback({
                        results: results.slice( ( q.page - 1 ) * pagesize, q.page * pagesize ),
                        more   : results.length >= q.page * pagesize
                    });
                },
                formatResult    : function( result ) {
                    return _.escape( result.text ) + result.filterhtml;
                }
            });
            this.$( '.select2-container .select2-search input' ).off( 'blur' );
        } else {
            this.$select.find( 'option' ).remove();
            _.each( this.data, function( option ) {
                self.$select.append( $( '<option/>' ).attr( 'value', option.value ).html( _.escape( option.label ) ) );
            });
        }
        this.model.set( 'disabled', this.length() == 0 );
        this._changeValue();
    },

    /** Handles field enabling/disabling, usually used when no options are available */
    _changeDisabled: function() {
        if ( this.model.get( 'searchable' ) ) {
            this.$select.select2( this.model.get( 'disabled' ) ? 'disable' : 'enable' );
        } else {
            this.$select.prop( 'disabled', this.model.get( 'disabled' ) );
        }
    },

    /** Searchable fields may display a spinner e.g. while waiting for a server response */
    _changeWait: function() {
        this.$dropdown.removeClass()
                      .addClass( 'icon-dropdown fa' )
                      .addClass( this.model.get( 'wait' ) ? 'fa-spinner fa-spin' : 'fa-caret-down' );
    },

    /** Handles field visibility */
    _changeVisible: function() {
        this.$el[ this.model.get( 'visible' ) ? 'show' : 'hide' ]();
        this.$select[ this.model.get( 'visible' ) ? 'show' : 'hide' ]();
    },

    /** Synchronizes the model value with the actually selected field value */
    _changeValue: function() {
        this._setValue( this.model.get( 'value' ) );
        if ( this.model.get( 'multiple' ) ) {
            if ( this.all_button ) {
                var value = this._getValue();
                this.all_button.value( $.isArray( value ) ? value.length : 0, this.length() );
            }
        } else if ( this._getValue() === null && !this.model.get( 'optional' ) ) {
            this._setValue( this.first() );
        }
    },

    /** Return/Set current selection */
    value: function ( new_value ) {
        new_value !== undefined && this.model.set( 'value', new_value );
        return this._getValue();
    },

    /** Return the first select option */
    first: function() {
        return this.data.length > 0 ? this.data[ 0 ].value : null;
    },

    /** Check if a value is an existing option */
    exists: function( value ) {
        return _.findWhere( this.data, { value: value } );
    },

    /** Return the label/text of the current selection */
    text: function () {
        var v = this._getValue();
        var d = this.exists( $.isArray( v ) ? v[ 0 ] : v );
        return d ? d.label : '';
    },

    /** Show the select field */
    show: function() {
        this.model.set( 'visible', true );
    },

    /** Hide the select field */
    hide: function() {
        this.model.set( 'visible', false );
    },

    /** Show a spinner indicating that the select options are currently loaded */
    wait: function() {
        this.model.set( 'wait', true );
    },

    /** Hide spinner indicating that the request has been completed */
    unwait: function() {
        this.model.set( 'wait', false );
    },

    /** Returns true if the field is disabled */
    disabled: function() {
        return this.model.get( 'disabled' );
    },

    /** Enable the select field */
    enable: function() {
        this.model.set( 'disabled', false );
    },

    /** Disable the select field */
    disable: function() {
        this.model.set( 'disabled', true );
    },

    /** Update all available options at once */
    add: function( options, sorter ) {
        _.each( this.model.get( 'data' ), function( v ) {
            v.keep && !_.findWhere( options, { value: v.value } ) && options.push( v );
        });
        sorter && options && options.sort( sorter );
        this.model.set( 'data', options );
    },

    /** Update available options */
    update: function( options ) {
        this.model.set( 'data', options );
    },

    /** Set the custom onchange callback function */
    setOnChange: function( callback ) {
        this.model.set( 'onchange', callback );
    },

    /** Number of available options */
    length: function() {
        return $.isArray( this.model.get( 'data' ) ) ? this.model.get( 'data' ).length : 0;
    },

    /** Set value to dom */
    _setValue: function( new_value ) {
        var self = this;
        if( new_value === null || new_value === undefined ) {
            new_value = '__null__';
        }
        if ( this.model.get( 'multiple' ) ) {
            new_value = $.isArray( new_value ) ? new_value : [ new_value ];
        } else if ( $.isArray( new_value ) ) {
            if ( new_value.length > 0 ) {
                new_value = new_value[ 0 ];
            } else {
                new_value = '__null__';
            }
        }
        if ( this.model.get( 'searchable' ) ) {
            if ( $.isArray( new_value ) ) {
                val = [];
                _.each( new_value, function( v ) {
                    var d = _.findWhere( self.data2, { id: v } );
                    d && val.push( d );
                });
                new_value = val;
            } else {
                var d = _.findWhere( this.data2, { id: new_value } );
                new_value = d;
            }
            this.$select.select2( 'data', new_value );
        } else {
            this.$select.val( new_value );
        }
    },

    /** Get value from dom */
    _getValue: function() {
        var val = null;
        if ( this.model.get( 'searchable' ) ) {
            var selected = this.$select.select2( 'data' );
            if ( selected ) {
                if ( $.isArray( selected ) ) {
                    val = [];
                    selected.sort( function( a, b ) { return a.order - b.order } );
                    _.each( selected, function( v ) { val.push( v.id ) } );
                } else {
                    val = selected.id;
                }
            }
        } else {
            val = this.$select.val();
        }
        return Utils.isEmpty( val ) ? null : val;
    }
});

return {
    View: View
}

});<|MERGE_RESOLUTION|>--- conflicted
+++ resolved
@@ -134,11 +134,7 @@
                 _.each(option.tags, function(tag){ tags_with_values.push(tag[0] + (tag[1] ? ":"+tag[1] : '' ))});
                 var filterstr = _.reduce( tags_with_values, function( memo, tag ) { return memo + tag + ' ' }, '' );
                 var filterhtml = '<div class="ui-tags">' +
-<<<<<<< HEAD
-                    _.reduce( tags_with_values, function( memo, tag ) { return memo + '&nbsp;<div class="label label-info">' + tag + '</div>' }, '' )
-=======
-                    _.reduce( option.tags, function( memo, tag ) { return memo + '&nbsp;<div class="label label-info">' + _.escape( tag ) + '</div>' }, '' )
->>>>>>> e54792f4
+                    _.reduce( tags_with_values, function( memo, tag ) { return memo + '&nbsp;<div class="label label-info">' + _.escape( tag ) + '</div>' }, '' )
                 + '</div>';
                 self.data2.push( { order: index, id: option.value, text: option.label, filterhtml: filterhtml, filterstr: filterstr } );
             });
