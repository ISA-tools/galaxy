define([
    'libs/underscore',
    'libs/backbone',
    'mvc/base-mvc',
    'mvc/user/user-model',
    'utils/metrics-logger',
    'utils/add-logging',
    'utils/localization'
], function( _, Backbone, BASE_MVC, userModel, metricsLogger, addLogging, localize ){

// TODO: move into a singleton pattern and have dependents import Galaxy
// ============================================================================
/** Base galaxy client-side application.
 *      Iniitializes:
 *          logger      : the logger/metrics-logger
 *          localize    : the string localizer
 *          config      : the current configuration (any k/v in
 *              galaxy.ini available from the configuration API)
 *          user        : the current user (as a mvc/user/user-model)
 */
function GalaxyApp( options, bootstrapped ){
    var self = this;
    return self._init( options || {}, bootstrapped || {} );
}

// add logging shortcuts for this object
addLogging( GalaxyApp, 'GalaxyApp' );

// a debug flag can be set via local storage and made available during script/page loading
var DEBUGGING_KEY = 'galaxy:debug',
    NAMESPACE_KEY = DEBUGGING_KEY + ':namespaces',
    localDebugging = false;
try {
    localDebugging = localStorage.getItem( DEBUGGING_KEY ) == 'true';
} catch( storageErr ){
    console.log( localize( 'localStorage not available for debug flag retrieval' ) );
}

/** initalize options and sub-components */
GalaxyApp.prototype._init = function __init( options, bootstrapped ){
    var self = this;
    _.extend( self, Backbone.Events );
    if( localDebugging ){
        self.logger = console;
        console.debug( 'debugging galaxy:', 'options:', options, 'bootstrapped:', bootstrapped );
    }

    self._processOptions( options );
    // special case for root
    self.root = options.root || '/';

    self._initConfig( options.config || bootstrapped.config || {} );
    self._patchGalaxy( window.Galaxy );

    self._initLogger( self.options.loggerOptions || {} );
    // at this point, either logging or not and namespaces are enabled - chat it up
    self.debug( 'GalaxyApp.options: ', self.options );
    self.debug( 'GalaxyApp.config: ', self.config );
    self.debug( 'GalaxyApp.logger: ', self.logger );

    self._initLocale();
    self.debug( 'GalaxyApp.localize: ', self.localize );

    self.config = options.config || {};
    self.debug( 'GalaxyApp.config: ', self.config );

<<<<<<< HEAD
    self._initUser( options.user || {} );
    self.debug( 'GalaxyApp.user: ', self.user );
=======
    self.root = options.root;
    self.debug( 'GalaxyApp.root: ', self.root );
    //TODO: temp
    self.trigger( 'ready', self );
    //if( typeof options.onload === 'function' ){
    //    options.onload();
    //}
>>>>>>> 05ed2453

    self._setUpListeners();
    self.trigger( 'ready', self );

    return self;
};

/** default options */
GalaxyApp.prototype.defaultOptions = {
    /** monkey patch attributes from existing window.Galaxy object? */
    patchExisting   : true,
    /** root url of this app */
<<<<<<< HEAD
    // move to self.root?
    root            : '/'
=======
    root            : '/',
    /** options for the logger */
    loggerOptions   : {}
>>>>>>> 05ed2453
};

/** add an option from options if the key matches an option in defaultOptions */
GalaxyApp.prototype._processOptions = function _processOptions( options ){
    var self = this,
        defaults = self.defaultOptions;

    self.options = {};
    for( var k in defaults ){
        if( defaults.hasOwnProperty( k ) ){
            self.options[ k ] = ( options.hasOwnProperty( k ) )?( options[ k ] ):( defaults[ k ] );
        }
    }
    return self;
};

/** parse the config and any extra info derived from it */
GalaxyApp.prototype._initConfig = function _initConfig( config ){
    var self = this;
    self.config = config;

    // give precendence to localdebugging for this setting
    self.config.debug = localDebugging || self.config.debug;

    return self;
};

/** add an option from options if the key matches an option in defaultOptions */
GalaxyApp.prototype._patchGalaxy = function _patchGalaxy( patchWith ){
    var self = this;
    // in case req or plain script tag order has created a prev. version of the Galaxy obj...
    if( self.options.patchExisting && patchWith ){
        // self.debug( 'found existing Galaxy object:', patchWith );
        // ...(for now) monkey patch any added attributes that the previous Galaxy may have had
        //TODO: move those attributes to more formal assignment in GalaxyApp
        for( var k in patchWith ){
            if( patchWith.hasOwnProperty( k ) ){
                // self.debug( '\t patching in ' + k + ' to Galaxy:', self[ k ] );
                self[ k ] = patchWith[ k ];
            }
        }
    }
};

/** set up the metrics logger (utils/metrics-logger) and pass loggerOptions */
GalaxyApp.prototype._initLogger = function _initLogger( loggerOptions ){
    var self = this;
    // default to console logging at the debug level if the debug flag is set
    if( self.config.debug ){
        loggerOptions.consoleLogger = loggerOptions.consoleLogger || console;
        loggerOptions.consoleLevel = loggerOptions.consoleLevel || metricsLogger.MetricsLogger.ALL;
        // load any logging namespaces from localStorage if we can
        try {
            loggerOptions.consoleNamespaceWhitelist = localStorage.getItem( NAMESPACE_KEY ).split( ',' );
        } catch( storageErr ){}
    }
    self.logger = new metricsLogger.MetricsLogger( loggerOptions );
    self.emit = {};
    [ 'log', 'debug', 'info', 'warn', 'error', 'metric' ].map(function( i ) {
        self.emit[ i ] = function( data ){
            self.logger.emit( i, arguments[ 0 ], Array.prototype.slice.call( arguments, 1 ) );
        };
    });

    if( self.config.debug ){
        // add this logger to mvc's loggable mixin so that all models can use the logger
        BASE_MVC.LoggableMixin.logger = self.logger;
    }
    return self;
};

/** add the localize fn to this object and the window namespace (as '_l') */
GalaxyApp.prototype._initLocale = function _initLocale( options ){
    var self = this;
    self.debug( '_initLocale:', options );
    self.localize = localize;
    // add to window as global shortened alias
    // TODO: temporary - remove when can require for plugins
    window._l = self.localize;
    return self;
};

/** set up the current user as a Backbone model (mvc/user/user-model) */
GalaxyApp.prototype._initUser = function _initUser( userJSON ){
    var self = this;
    self.debug( '_initUser:', userJSON );
    self.user = new userModel.User( userJSON );
    self.user.logger = self.logger;
    return self;
};

/** Set up DOM/jQuery/Backbone event listeners enabled for all pages */
GalaxyApp.prototype._setUpListeners = function _setUpListeners(){
    var self = this;

    // hook to jq beforeSend to record the most recent ajax call and cache some data about it
    /** cached info about the last ajax call made through jQuery */
    self.lastAjax = {};
    $( document ).bind( 'ajaxSend', function( ev, xhr, options ){
        var data = options.data;
        try {
            data = JSON.parse( data );
        } catch( err ){}

        self.lastAjax = {
            url     : location.href.slice( 0, -1 ) + options.url,
            data    : data
        };
        //TODO:?? we might somehow manage to *retry* ajax using either this hook or Backbone.sync
    });
    return self;
};

/** Turn debugging/console-output on/off by passing boolean. Pass nothing to get current setting. */
GalaxyApp.prototype.debugging = function _debugging( setting ){
    var self = this;
    try {
        if( setting === undefined ){
            return localStorage.getItem( DEBUGGING_KEY ) === 'true';
        }
        if( setting ){
            localStorage.setItem( DEBUGGING_KEY, true );
            return true;
        }

        localStorage.removeItem( DEBUGGING_KEY );
        // also remove all namespaces
        self.debuggingNamespaces( null );

    } catch( storageErr ){
        console.log( localize( 'localStorage not available for debug flag retrieval' ) );
    }
    return false;
};

/** Add, remove, or clear namespaces from the debugging filters
 *  Pass no arguments to retrieve the existing namespaces as an array.
 *  Pass in null to clear all namespaces (all logging messages will show now).
 *  Pass in an array of strings or single string of the namespaces to filter to.
 *  Returns the new/current namespaces as an array;
 */
GalaxyApp.prototype.debuggingNamespaces = function _debuggingNamespaces( namespaces ){
    var self = this;
    try {
        if( namespaces === undefined ){
            var csv = localStorage.getItem( NAMESPACE_KEY );
            return typeof( csv ) === 'string'? csv.split( ',' ) : [];
        } else if( namespaces === null ) {
            localStorage.removeItem( NAMESPACE_KEY );
        } else {
            localStorage.setItem( NAMESPACE_KEY, namespaces );
        }
        var newSettings = self.debuggingNamespaces();
        if( self.logger ){
            self.logger.options.consoleNamespaceWhitelist = newSettings;
        }
        return newSettings;
    } catch( storageErr ){
        console.log( localize( 'localStorage not available for debug namespace retrieval' ) );
    }
};

/** string rep */
GalaxyApp.prototype.toString = function toString(){
    var userEmail = this.user? ( this.user.get( 'email' ) || '(anonymous)' ) : 'uninitialized';
    return 'GalaxyApp(' + userEmail + ')';
};

// ============================================================================
    return {
        GalaxyApp : GalaxyApp
    };
});<|MERGE_RESOLUTION|>--- conflicted
+++ resolved
@@ -64,18 +64,8 @@
     self.config = options.config || {};
     self.debug( 'GalaxyApp.config: ', self.config );
 
-<<<<<<< HEAD
     self._initUser( options.user || {} );
     self.debug( 'GalaxyApp.user: ', self.user );
-=======
-    self.root = options.root;
-    self.debug( 'GalaxyApp.root: ', self.root );
-    //TODO: temp
-    self.trigger( 'ready', self );
-    //if( typeof options.onload === 'function' ){
-    //    options.onload();
-    //}
->>>>>>> 05ed2453
 
     self._setUpListeners();
     self.trigger( 'ready', self );
@@ -88,14 +78,7 @@
     /** monkey patch attributes from existing window.Galaxy object? */
     patchExisting   : true,
     /** root url of this app */
-<<<<<<< HEAD
-    // move to self.root?
     root            : '/'
-=======
-    root            : '/',
-    /** options for the logger */
-    loggerOptions   : {}
->>>>>>> 05ed2453
 };
 
 /** add an option from options if the key matches an option in defaultOptions */
