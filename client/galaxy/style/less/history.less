--- conflicted
+++ resolved
@@ -1,332 +1,6 @@
-
-<<<<<<< HEAD
-// ---------------------------------------------------------------------------- panel header buttons
-.history-panel-header {
-    .panel-header-button {
-        display : inline-block;
-        height  : @icon-btn-size;
-        width   : @icon-btn-size;
-        text-align  : center;
-        line-height : @icon-btn-size - 3;
-        font-size   : 1.2em;
-
-        padding: 0px;
-        &:not(:last-child) {
-            margin-right: 2px;
-        }
-    }
-}
-
-
-// ---------------------------------------------------------------------------- dataset states
-//.dataset .state-icon {
-.state-icon {
-    .fa-icon;
-    display: inline-block;
-    margin-right: 4px;
-    vertical-align: middle;
-    width: 16px;
-    height: 16px;
-    line-height: 16px;
-    text-align: center;
-    font-size: 16px;
-}
-
-// ............................................................................ animated or composite state icons
-.state-icon-running {
-    //TODO: couldn't find a way to do this with fa/spinning.less as mixin
-    -webkit-animation: spin 2s infinite linear;
-    -moz-animation: spin 2s infinite linear;
-    -o-animation: spin 2s infinite linear;
-    animation: spin 2s infinite linear;
-
-    @-moz-keyframes spin {
-        0% { -moz-transform: rotate(0deg); }
-        100% { -moz-transform: rotate(359deg); }
-    }
-    @-webkit-keyframes spin {
-        0% { -webkit-transform: rotate(0deg); }
-        100% { -webkit-transform: rotate(359deg); }
-    }
-    @-o-keyframes spin {
-        0% { -o-transform: rotate(0deg); }
-        100% { -o-transform: rotate(359deg); }
-    }
-    @-ms-keyframes spin {
-        0% { -ms-transform: rotate(0deg); }
-        100% { -ms-transform: rotate(359deg); }
-    }
-    @keyframes spin {
-        0% { transform: rotate(0deg); }
-        100% { transform: rotate(359deg); }
-    }
-    &:before {
-        content: @fa-var-spinner;
-    }
-}
-
-.state-icon-upload {
-    overflow: hidden;
-
-    &:before {
-        display: inline-block;
-        -webkit-animation: eclipse 2s infinite linear;
-        -moz-animation: eclipse 2s infinite linear;
-        -o-animation: eclipse 2s infinite linear;
-        animation: eclipse 2s infinite linear;
-
-        @-moz-keyframes eclipse {
-            0% { -moz-transform: translate(0px,16px); }
-            100% { -moz-transform: translate(0px,-16px); }
-        }
-        @-webkit-keyframes eclipse {
-            0% { -webkit-transform: translate(0px,16px); }
-            100% { -webkit-transform: translate(0px,-16px); }
-        }
-        @-o-keyframes eclipse {
-            0% { -o-transform: translate(0px,16px); }
-            100% { -o-transform: translate(0px,-16px); }
-        }
-        @-ms-keyframes eclipse {
-            0% { -ms-transform: translate(0px,16px); }
-            100% { -ms-transform: translate(0px,-16px); }
-        }
-        @keyframes eclipse {
-            0% { transform: translate(0px,16px); }
-            100% { transform: translate(0px,-16px); }
-        }
-        content: @fa-var-arrow-up;
-    }
-}
-
-.state-icon-error {
-    background-color: white;
-    border-radius: 8px;
-    &:before {
-        font-size: 20px;
-        line-height: 16px;
-        color: red;
-        content: @fa-var-times-circle;
-    }
-}
-
-// ............................................................................ state bgs and icons
-.has-job-state-mixin {
-    // Change background/border color depending on state
-    &.state-ok,
-    &.state-failed_metadata {
-        background: @state-success-bg;
-        .state-icon {
-            display: none;
-        }
-    }
-
-    &.state-error,
-    &.state-empty {
-        background: @state-danger-bg;
-        .state-icon {
-            .state-icon-error;
-        }
-    }
-
-    &.state-upload {
-        background: @state-info-bg;
-        .state-icon {
-            .state-icon-upload;
-        }
-    }
-
-    &.state-queued {
-        background: @state-default-bg;
-        .state-icon {
-            &:before {
-                content: @fa-var-clock-o;
-            }
-        }
-    }
-
-    &.state-running,
-    &.state-setting_metadata {
-        background: @state-running-bg;
-        .state-icon {
-            .state-icon-running;
-        }
-    }
-
-    &.state-paused {
-        background: @state-paused-bg;
-        .state-icon {
-            &:before {
-                content: @fa-var-pause;
-            }
-        }
-    }
-
-    &.state-discarded {
-        background: @state-default-bg;
-        .state-icon {
-            &:before {
-                content: @fa-var-trash-o;
-            }
-        }
-    }
-
-    &.state-noPermission {
-        background: @state-default-bg;
-        filter: alpha(opacity=60);
-        -moz-opacity: .60;
-        opacity: .60;
-        .state-icon {
-            font-size: 20px;
-            &:before {
-                content: @fa-var-lock;
-            }
-        }
-    }
-
-    &.state-new {
-        background: @state-default-bg;
-        .state-icon {
-            &:before {
-                content: @fa-var-exclamation-circle;
-            }
-        }
-    }
-}
-
-// ---------------------------------------------------------------------------- datasets within the history panel
-.dataset {
-    .has-job-state-mixin;
-
-    .details {
-        .summary {
-            .blurb {
-                margin-bottom: 2px;
-            }
-            .datatype, .dbkey {
-                display: inline;
-                .value {
-                    font-weight: bold;
-                }
-            }
-            .datatype .value:after {
-                content: ',';
-                .list-item .help-text;
-                margin-right: 4px;
-            }
-            .dbkey:after {
-                content: ' ';
-                display: block;
-                .list-item .vertical-spacing;
-            }
-            .info {
-                .list-item .info-section;
-                overflow: auto;
-                .value {
-                    white-space: pre-line;
-                }
-            }
-            .job-error-text {
-                .list-item .info-section;
-                overflow: auto;
-                white-space: pre;
-            }
-            // handle the last vertical gap in the parent as summary is used in other states as well (w/o info)
-            .list-item .vertical-spacing;
-        }
-
-        .actions {
-            // bit hacky here bc dropdown wrapped in div
-            .metafile-dropdown {
-                display: inline-block;
-            }
-            .visualizations-dropdown {
-                display: inline-block;
-            }
-
-            .left {
-                .icon-btn-group();
-                float: left;
-                .icon-btn {
-                    margin-right: @icon-btn-margin;
-                }
-                // have to reapply here - dropdown wrapped in div
-                .icon-btn.visualization-btn {
-                    margin-left: 0px;
-                    border-radius: 0px 3px 3px 0px;
-                    border-right: 1px solid @icon-btn-border;
-                }
-            }
-            .right {
-                .icon-btn-group();
-                float: right;
-                .icon-btn {
-                    margin-left: @icon-btn-margin;
-                }
-            }
-            &:not(:last-child) {
-                .list-item .vertical-spacing;
-            }
-        }
-
-        //TODO: move these out
-        .tags-display {
-            display: none;
-            .list-item .vertical-spacing;
-            .select2-container {
-                min-width: 0px;
-                .select2-choices {
-                    border-radius: 3px;
-                }
-            }
-        }
-        .annotation-display {
-            display: none;
-            .list-item .vertical-spacing;
-            .annotation {
-                .list-item .info-section;
-                //white-space: pre-line;
-                white-space: pre-wrap;
-                overflow: auto;
-            }
-            // fake placeholder for editable text annotation
-            .annotation:empty:after {
-                position: relative;
-                top: -4px;
-                font-size: 10px;
-                font-style: italic;
-                color: grey;
-                //TODO: move out for localization
-                content : 'Click here to edit annotation';
-            }
-            textarea {
-                margin: 0px 0px 2px 0px;
-                display: block;
-                border-radius: 3px;
-                width: 100%;
-            }
-        }
-
-        .display-applications {
-            .display-application:last-child {
-                .list-item .vertical-spacing;
-            }
-        }
-
-        .dataset-peek {
-            .list-item .vertical-spacing;
-            width: 100%;
-            margin: 0px;
-            border-radius: 3px;
-            background: white;
-            color: black;
-            font-size: 10px;
-            overflow: auto;
-=======
 // ---------------------------------------------------------------------------- all histories
 .history-panel {
     .flex-vertical-container;
->>>>>>> 4db7940a
 
     > .controls {
         .flex-column;
@@ -506,12 +180,12 @@
         margin: 0px 10px 0px 10px;
     }
 
-<<<<<<< HEAD
     .contents-loading-indicator {
         margin-top: 4px;
         text-align: center;
         color: grey;
-=======
+    }
+
     .history-content.dataset,
     .history-content.dataset-collection {
         .title-bar {
@@ -552,7 +226,6 @@
     .tags-display .prompt,
     .annotation-display .prompt {
         display: none;
->>>>>>> 4db7940a
     }
 }
 
@@ -711,6 +384,23 @@
     }
 }
 
+// ---------------------------------------------------------------------------- panel header buttons
+.history-panel-header {
+    .panel-header-button {
+        display : inline-block;
+        height  : @icon-btn-size;
+        width   : @icon-btn-size;
+        text-align  : center;
+        line-height : @icon-btn-size - 3;
+        font-size   : 1.2em;
+
+        padding: 0px;
+        &:not(:last-child) {
+            margin-right: 2px;
+        }
+    }
+}
+
 
 // ---------------------------------------------------------------------------- multi-view / multi-panel
 .multi-panel-history {
