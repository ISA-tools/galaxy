--- conflicted
+++ resolved
@@ -14,12 +14,7 @@
 and symbols are sorted in lexigraphical order.
 '''
 import optparse
-<<<<<<< HEAD
-=======
 
-from galaxy import eggs
-eggs.require( "bx-python" )
->>>>>>> 9808acf5
 from bx.tabular.io import Comment
 
 from galaxy.datatypes.util.gff_util import convert_gff_coords_to_bed, GFFReaderWrapper, read_unordered_gtf
