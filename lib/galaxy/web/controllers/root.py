"""
Contains the main interface in the Universe class
"""
import logging, os, sets, string, shutil, urllib, re, socket
from cgi import escape, FieldStorage
from galaxy import util, datatypes, jobs, web, util
from galaxy.web.base.controller import *
from galaxy.model.orm import *

log = logging.getLogger( __name__ )

class RootController( BaseController ):
    
    @web.expose
    def default(self, trans, target1=None, target2=None, **kwd):
        return 'This link may not be followed from within Galaxy.'
    
    @web.expose
    def index(self, trans, id=None, tool_id=None, mode=None, m_c=None, m_a=None, **kwd):
        return trans.fill_template( "root/index.mako",
                                    tool_id=tool_id,
                                    m_c=m_c, m_a=m_a )
        
    ## ---- Tool related -----------------------------------------------------
    
    @web.expose
    def tool_menu( self, trans ):
        return trans.fill_template('/root/tool_menu.mako', toolbox=self.get_toolbox() )

    @web.expose
    def tool_help( self, trans, id ):
        """Return help page for tool identified by 'id' if available"""
        toolbox = self.get_toolbox()
        tool = toolbox.tools_by_id.get(id, '')
        yield "<html><body>"
        if not tool:
            yield "Unknown tool id '%d'" % id
        elif tool.help:
            yield tool.help
        else:
            yield "No additional help available for tool '%s'" % tool.name
        yield "</body></html>"

    ## ---- Root history display ---------------------------------------------

    @web.expose
    def history( self, trans, as_xml=False, show_deleted=False ):
        """
        Display the current history, creating a new history if neccesary.
        
        NOTE: No longer accepts "id" or "template" options for security reasons.
        """
        try:
            history = trans.get_history()
        except:
            return self.history_new(trans)
        if as_xml:
            trans.response.set_content_type('text/xml')
            return trans.fill_template_mako( "root/history_as_xml.mako", history=history )
        else:
            template = "root/history.mako"
            return trans.fill_template( "root/history.mako", history = history, show_deleted = util.string_as_bool( show_deleted ) )

    @web.expose
    def dataset_state ( self, trans, id=None, stamp=None ):
        if id is not None:
            try: 
                data = self.app.model.HistoryDatasetAssociation.get( id )
            except: 
                return trans.show_error_message( "Unable to check dataset %s." %str( id ) )
            trans.response.headers['X-Dataset-State'] = data.state
            trans.response.headers['Pragma'] = 'no-cache'
            trans.response.headers['Expires'] = '0'
            return data.state
        else:
            return trans.show_error_message( "Must specify a dataset id.")

    @web.expose
    def dataset_code( self, trans, id=None, hid=None, stamp=None ):
        if id is not None:
            try: 
                data = self.app.model.HistoryDatasetAssociation.get( id )
            except: 
                return trans.show_error_message( "Unable to check dataset %s." %str( id ) )
            trans.response.headers['Pragma'] = 'no-cache'
            trans.response.headers['Expires'] = '0'
            return trans.fill_template("root/history_item.mako", data=data, hid=hid)
        else:
            return trans.show_error_message( "Must specify a dataset id.")

<<<<<<< HEAD
    @web.expose
    def dataset_import( self, trans, **kwd ):
        """
        External applications (e.g., EpiGRAPH) can import data to Galaxy by passing the following:
        1. DATA_URL - the url to which Galaxy should post a request to retrieve the data
        2. GENOME - the name of the UCSC genome assembly (e.g. hg18), dbkey in Galaxy
        3. NAME - data.name in Galaxy
        4. INFO - data.info in Galaxy
        This method will create the tool parameters expected by the upload tool so that it
        can be executed to retrieve the data from the external application.
        """
        params_dict = {}
        params = util.Params( kwd )
        DATA_URL = params.get( 'DATA_URL', None )
        assert DATA_URL is not None, "Required DATA_URL parameter missing from request"
        params_dict[ 'url_paste' ] = DATA_URL
        params_dict[ 'dbkey' ] = params.get( 'GENOME', '?' )
        NAME = params.get( 'NAME', None )
        assert NAME is not None, "Required NAME parameter missing from request"
        params_dict[ 'NAME' ] = NAME
        INFO = params.get( 'INFO', None )
        assert INFO is not None, "Required INFO parameter missing from request"
        params_dict[ 'INFO' ] = INFO
        params_dict[ 'runtool_btn' ] = 'Execute'
        tool_id = 'upload1'
        history = trans.get_history()
        trans.ensure_valid_galaxy_session()
        tool = trans.get_toolbox().tools_by_id.get( tool_id )
        template, vars = tool.handle_input( trans, params_dict )
        trans.log_event( "/root/dataset_import tool params: %s" % ( str( params_dict ) ), tool_id=tool_id )
        trans.response.send_redirect( url_for( "/index" ) )

=======
>>>>>>> 058164e2
    @web.json
    def history_item_updates( self, trans, ids=None, states=None ):
        # Avoid caching
        trans.response.headers['Pragma'] = 'no-cache'
        trans.response.headers['Expires'] = '0'
        # Create new HTML for any that have changed
        rval = {}
        if ids is not None and states is not None:
            ids = map( int, ids.split( "," ) )
            states = states.split( "," )
            for id, state in zip( ids, states ):
                data = self.app.model.HistoryDatasetAssociation.get( id )
                if data.state != state:
                    rval[id] = {
                        "state": data.state,
                        "html": trans.fill_template( "root/history_item.mako", data=data, hid=data.hid )
                    }
        return rval

    ## ---- Dataset display / editing ----------------------------------------

    @web.expose
    def display(self, trans, id=None, hid=None, tofile=None, toext=".txt"):
        """
        Returns data directly into the browser. 
        Sets the mime-type according to the extension
        """
        if hid is not None:
            try:
                hid = int( hid )
            except:
                return "hid '%s' is invalid" %str( hid )
            history = trans.get_history()
            for dataset in history.datasets:
                if dataset.hid == hid:
                    data = dataset
                    break
            else:
                raise Exception( "No dataset with hid '%d'" % hid )
        else:
            try:
                data = self.app.model.HistoryDatasetAssociation.get( id )
            except:
                return "Dataset id '%s' is invalid" %str( id )
        if data:
            if trans.app.security_agent.allow_action( trans.user, data.permitted_actions.DATASET_ACCESS, dataset = data ):
                mime = trans.app.datatypes_registry.get_mimetype_by_extension( data.extension.lower() )
                trans.response.set_content_type(mime)
                if tofile:
                    fStat = os.stat(data.file_name)
                    trans.response.headers['Content-Length'] = int(fStat.st_size)
                    if toext[0:1] != ".":
                        toext = "." + toext
                    valid_chars = '.,^_-()[]0123456789abcdefghijklmnopqrstuvwxyzABCDEFGHIJKLMNOPQRSTUVWXYZ'
                    fname = data.name
                    fname = ''.join(c in valid_chars and c or '_' for c in fname)[0:150]
                    trans.response.headers["Content-Disposition"] = "attachment; filename=GalaxyHistoryItem-%s-[%s]%s" % (data.hid, fname, toext)
                trans.log_event( "Display dataset id: %s" % str(id) )
                try:
                    return open( data.file_name )
                except: 
                    return "This dataset contains no content"
            else:
                return "You are not privileged to view this dataset."
        else:
            return "No dataset with id '%s'" % str( id )

    @web.expose
    def display_child(self, trans, parent_id=None, designation=None, tofile=None, toext=".txt"):
        """
        Returns child data directly into the browser, based upon parent_id and designation.
        """
        try:
            data = self.app.model.HistoryDatasetAssociation.get( parent_id )
            if data:
                child = data.get_child_by_designation( designation )
                if child:
                    if trans.app.security_agent.allow_action( trans.user, child.permitted_actions.DATASET_ACCESS, dataset = child ):
                        return self.display( trans, id=child.id, tofile=tofile, toext=toext )
                    else:
                        return "You are not privileged to access this dataset."
        except Exception:
            pass
        return "A child named %s could not be found for data %s" % ( designation, parent_id )

    @web.expose
    def display_as( self, trans, id=None, display_app=None, **kwd ):
        """Returns a file in a format that can successfully be displayed in display_app"""
        data = self.app.model.HistoryDatasetAssociation.get( id )
        if data:
            if trans.app.security_agent.allow_action( trans.user, data.permitted_actions.DATASET_ACCESS, dataset = data ):
                trans.response.set_content_type( data.get_mime() )
                trans.log_event( "Formatted dataset id %s for display at %s" % ( str( id ), display_app ) )
                return data.as_display_type( display_app, **kwd )
            else:
                return "You are not privileged to access this dataset."
        else:
            return "No data with id=%d" % id

    @web.expose
    def peek(self, trans, id=None):
        """Returns a 'peek' at the data"""
        data = self.app.model.HistoryDatasetAssociation.get( id )
        if data:
            yield "<html><body><pre>"
            yield data.peek
            yield "</pre></body></html>"
        else:
            yield "No data with id=%d" % id

    @web.expose
    def edit(self, trans, id=None, hid=None, lid=None, **kwd):
        """Returns data directly into the browser. Sets the mime-type according to the extension"""
        if hid is not None:
            history = trans.get_history()
            # TODO: hid handling
            data = history.datasets[ int( hid ) - 1 ]
        elif lid is not None:
            data = self.app.model.LibraryFolderDatasetAssociation.get( lid )
        elif id is not None: 
            data = self.app.model.HistoryDatasetAssociation.get( id )
        else:
            trans.log_event( "Problem loading dataset id %s with history id %s and library id %s." % ( str( id ), str( hid ), str( lid ) ) )
            return trans.show_error_message( "Problem loading dataset." )
        if data is None:
            trans.log_event( "Problem retrieving dataset id %s with history id %s and library id %s." % ( str( id ), str( hid ), str( lid ) ) )
            return trans.show_error_message( "Problem retrieving dataset." )
        if id is not None and data.history.user is not None and data.history.user != trans.user:
            return trans.show_error_message( "This instance of a dataset (%s) in a history does not belong to you." % ( data.id ) )
        if trans.app.security_agent.allow_action( trans.user, data.permitted_actions.DATASET_ACCESS, dataset = data ):
            p = util.Params(kwd, safe=False)
            
            can_edit_metadata = lid is None or trans.app.security_agent.allow_action( trans.user, data.permitted_actions.DATASET_EDIT_METADATA, dataset = data )
            if p.change:
                # The user clicked the Save button on the 'Change data type' form
                if not can_edit_metadata:
                    return trans.show_error_message( "You are not authorized to change this dataset's metadata." )
                trans.app.datatypes_registry.change_datatype( data, p.datatype )
                trans.app.model.flush()
            elif p.save:
                # The user clicked the Save button on the 'Edit Attributes' form
                if not can_edit_metadata:
                    return trans.show_error_message( "You are not authorized to change this dataset's metadata." )
                data.name  = p.name
                data.info  = p.info
                
                # The following for loop will save all metadata_spec items
                for name, spec in data.datatype.metadata_spec.items():
                    if spec.get("readonly"):
                        continue
                    optional = p.get("is_"+name, None)
                    if optional and optional == 'true':
                        # optional element... == 'true' actually means it is NOT checked (and therefore ommitted)
                        setattr(data.metadata,name,None)
                    else:
                        setattr(data.metadata,name,spec.unwrap(p.get(name, None), p))

                data.datatype.after_edit( data )
                trans.app.model.flush()
                return trans.show_ok_message( "Attributes updated", refresh_frames=['history'] )
            elif p.detect:
                # The user clicked the Auto-detect button on the 'Edit Attributes' form
                if not can_edit_metadata:
                    return trans.show_error_message( "You are not authorized to change this dataset's metadata." )
                for name, spec in data.datatype.metadata_spec.items():
                    # We need to be careful about the attributes we are resetting
                    if name != 'name' and name != 'info' and name != 'dbkey':
                        if spec.get( 'default' ):
                            setattr( data.metadata,name,spec.unwrap( spec.get( 'default' ), spec ))
                data.datatype.set_meta( data )
                data.datatype.after_edit( data )
                trans.app.model.flush()
                return trans.show_ok_message( "Attributes updated", refresh_frames=['history'] )
            elif p.convert_data:
                if lid is not None:
                    return trans.show_error_message( "Data in the library cannot be converted.  Please import it to a history and covert it." )
                """The user clicked the Convert button on the 'Convert to new format' form"""
                if not can_edit_metadata:
                    return trans.show_error_message( "You are not authorized to change this dataset's metadata." )
                target_type = kwd.get("target_type", None)
                if target_type:
                    msg = data.datatype.convert_dataset(trans, data, target_type)
                    return trans.show_ok_message( msg, refresh_frames=['history'] )
            elif p.change_permission:
                """The user clicked the change_permission button on the 'Change permissions' form"""
                if not trans.user:
                    return trans.show_error_message( "You must be logged in if you want to change dataset permitted actions." )
                if trans.app.security_agent.allow_action( trans.user, data.dataset.permitted_actions.DATASET_MANAGE_PERMISSIONS, dataset = data.dataset ):
                    group_args = [ k.replace('group_', '', 1) for k in kwd if k.startswith('group_') ]
                    group_ids_checked = filter( lambda x: not x.count('_'), group_args )
                    permissions = []
                    for group_id in group_ids_checked:
                        action_strings = [ action.replace(group_id + '_', '', 1) for action in group_args if action.startswith(group_id + '_') ]
                        actions = trans.app.security_agent.convert_permitted_action_strings( action_strings )
                        permissions.append( ( trans.app.security_agent.get_group( group_id ), actions ) )
                    trans.app.security_agent.set_dataset_permissions( data.dataset, permissions )
                    return trans.show_ok_message( "Dataset permissions have been set.", refresh_frames=['history'] )
                else:
                    return trans.show_error_message( "You are not authorized to change this dataset's permitted actions." )
            
            data.datatype.before_edit( data )
            
            if "dbkey" in data.datatype.metadata_spec and not data.metadata.dbkey:
                # Copy dbkey into metadata, for backwards compatability
                # This looks like it does nothing, but getting the dbkey
                # returns the metadata dbkey unless it is None, in which
                # case it resorts to the old dbkey.  Setting the dbkey
                # sets it properly in the metadata
                data.metadata.dbkey = data.dbkey
            metadata = list()
            # a list of MetadataParemeters
            for name, spec in data.datatype.metadata_spec.items():
                if spec.visible:
                    metadata.append( spec.wrap( data.metadata.get(name), data ) )
            # let's not overwrite the imported datatypes module with the variable datatypes?
            ldatatypes = [x for x in trans.app.datatypes_registry.datatypes_by_extension.iterkeys()]
            ldatatypes.sort()
            trans.log_event( "Opened edit view on dataset %s" % str(id) )
            return trans.fill_template( "/dataset/edit_attributes.mako", data=data, metadata=metadata,
                                        datatypes=ldatatypes, err=None )
        else:
            return trans.show_error_message( "You do not have permission to edit this dataset's (%s) attributes." % id )

    @web.expose
    def delete( self, trans, id = None, show_deleted_on_refresh = False, **kwd):
        if id:
            if isinstance( id, list ):
                dataset_ids = id
            else:
                dataset_ids = [ id ]
            history = trans.get_history()
            for id in dataset_ids:
                try:
                    int( id )
                except:
                    continue
                data = self.app.model.HistoryDatasetAssociation.get( id )
                if data:
                    # Walk up parent datasets to find the containing history
                    topmost_parent = data
                    while topmost_parent.parent:
                        topmost_parent = topmost_parent.parent
                    assert topmost_parent in history.datasets, "Data does not belong to current history"
                    # Mark deleted and cleanup
                    data.mark_deleted()
                    data.clear_associated_files()
                    self.app.model.flush()
                    trans.log_event( "Dataset id %s marked as deleted" % str(id) )
                    if data.parent_id is None:
                        try:
                            self.app.job_stop_queue.put( data.creating_job_associations[0].job )
                        except IndexError:
                            pass    # upload tool will cause this since it doesn't have a job
        return self.history( trans, show_deleted = show_deleted_on_refresh )
        
    @web.expose
    def delete_async( self, trans, id = None, **kwd):
        if id:
            try:
                int( id )
            except:
                return "Dataset id '%s' is invalid" %str( id )
            history = trans.get_history()
            data = self.app.model.HistoryDatasetAssociation.get( id )
            if data:
                # Walk up parent datasets to find the containing history
                topmost_parent = data
                while topmost_parent.parent:
                    topmost_parent = topmost_parent.parent
                assert topmost_parent in history.datasets, "Data does not belong to current history"
                # Mark deleted and cleanup
                data.mark_deleted()
                data.clear_associated_files()
                self.app.model.flush()
                trans.log_event( "Dataset id %s marked as deleted async" % str(id) )
                if data.parent_id is None:
                    try:
                        self.app.job_stop_queue.put( data.creating_job_associations[0].job )
                    except IndexError:
                        pass    # upload tool will cause this since it doesn't have a job
            else:
                return "Dataset id '%s' is invalid" %str( id )
        return "OK"

    ## ---- History management -----------------------------------------------

    @web.expose
    def history_options( self, trans ):
        """Displays a list of history related actions"""            
        return trans.fill_template( "/history/options.mako",
                                    user = trans.get_user(), history = trans.get_history() )

    @web.expose
    def history_delete( self, trans, id=None, **kwd):
        """Deletes a list of histories, ensures that histories are owned by current user"""
        history_names = []
        if id:
            if isinstance( id, list ):
                history_ids = id
            else:
                history_ids = [ id ]
            user = trans.get_user()
            for hid in history_ids:
                try:
                    int( hid )
                except:
                    return trans.show_message( "Invalid history: %s" % str( hid ) )
                history = self.app.model.History.get( hid )
                if history:
                    if history.user_id != None and user:
                        assert user.id == history.user_id, "History does not belong to current user"
                    # Delete DefaultHistoryGroupAssociations
                    for default_history_group_association in history.default_groups:
                        default_history_group_association.delete()
                        default_history_group_association.flush()
                    # Mark history as deleted in db
                    history.deleted = True
                    history_names.append(history.name)
                    # If deleting the current history, make a new current.
                    if history == trans.get_history():
                        trans.new_history()
                else:
                    return trans.show_message( "Not able to find history %s" % str( hid ) )
                self.app.model.flush()
                trans.log_event( "History id %s marked as deleted" % str(hid) )
        else:
            return trans.show_message( "You must select at least one history to delete." )
        return trans.show_message( "History deleted: %s" % ",".join(history_names),
                                           refresh_frames=['history'])

    @web.expose
    def clear_history( self, trans ):
        """Clears the history for a user"""
        history = trans.get_history()
        for dataset in history.datasets:
            dataset.deleted = True
            dataset.clear_associated_files()
        self.app.model.flush()
        trans.log_event( "History id %s cleared" % (str(history.id)) )
        trans.response.send_redirect( url_for("/index" ) )

    @web.expose
    @web.require_login( "share histories with other users" )
    def history_share( self, trans, id=None, email="", **kwd ):
        send_to_err = ""
        if not id:
            id = trans.get_history().id
        if not isinstance( id, list ):
            id = [ id ]
        histories = []
        history_names = []
        for hid in id:
            histories.append( trans.app.model.History.get( hid ) )
            history_names.append(histories[-1].name) 
        if not email:
            return trans.fill_template("/history/share.mako", histories=histories, email=email, send_to_err=send_to_err)
        user = trans.get_user()  
        send_to_user = trans.app.model.User.filter_by( email=email ).first()
        p = util.Params( kwd )
        if p.action:
            if p.action == "no_share":
                trans.response.send_redirect( url_for( action='history_options' ) )
            try:
                send_to_group = trans.app.model.Group.filter_by( name=send_to_user.email+' private group' ).first()
            except:
                send_to_group = None
            if not send_to_group:
                return trans.show_error_message( "Couldn't locate %s's private group, please report this error." % user.email )
        if not send_to_user:
            send_to_err = "No such user"
        elif user.email == email:
            send_to_err = "You can't send histories to yourself"
        else:
            # if we're not checking or changing permissions, skip this step
            if not p.action or ( p.action and p.action != 'share' ):
                # ugly
                can_change = {}
                cannot_change = {}
                for history in histories:
                    for dataset in history.active_datasets:
                        if not trans.app.security_agent.allow_action( send_to_user, trans.app.security_agent.permitted_actions.DATASET_ACCESS, dataset=dataset ):
                            if trans.app.security_agent.allow_action( user, trans.app.security_agent.permitted_actions.DATASET_MANAGE_PERMISSIONS, dataset=dataset ):
                                if p.action and p.action == "update":
                                    trans.app.security_agent.associate_components( dataset=dataset, permissions=( send_to_group, [ trans.app.security_agent.permitted_actions.DATASET_ACCESS ] ) )
                                elif history not in can_change:
                                    can_change[history] = [ dataset ]
                                else:
                                    can_change[history].append( dataset )
                            else:
                                if p.action and p.action == "update":
                                    pass # don't change stuff that the user doesn't have permission to change
                                elif history not in cannot_change:
                                    cannot_change[history] = [ dataset ]
                                else:
                                    cannot_change[history].append( dataset )
                if can_change or cannot_change:
                    return trans.fill_template("/history/share.mako", histories=histories, email=email, send_to_err=send_to_err, can_change=can_change, cannot_change=cannot_change)
            for history in histories:
                new_history = history.copy( target_user=send_to_user )
                new_history.name = history.name+" from "+user.email
                new_history.user_id = send_to_user.id
                trans.log_event( "History share, id: %s, name: '%s': to new id: %s" % (str(history.id), history.name, str(new_history.id)) )
            self.app.model.flush()
            return trans.show_message( "History (%s) has been shared with: %s" % (",".join(history_names),email) )
        return trans.fill_template( "/history/share.mako", histories=histories, email=email, send_to_err=send_to_err)

    @web.expose
    @web.require_login( "work with multiple histories" )
    def history_available( self, trans, id=None, as_xml=False, **kwd ):
        """
        List all available histories
        """
        if as_xml:
            trans.response.set_content_type('text/xml')
            return trans.fill_template( "/history/list_as_xml.mako" )
        if not isinstance( id, list ):
            id = [ id ]
        trans.log_event( "History id %s available" % str( id ) )
        return trans.fill_template( "/history/list.mako", ids=id,
                                    user=trans.get_user(),
                                    current_history=trans.get_history() )
        
    @web.expose
    def history_import( self, trans, id=None, confirm=False, **kwd ):
        msg = ""
        user = trans.get_user()
        user_history = trans.get_history()
        if not id:
            return trans.show_error_message( "You must specify a history you want to import.")
        import_history = trans.app.model.History.get( id )
        if not import_history:
            return trans.show_error_message( "The specified history does not exist.")
        if user:
            if import_history.user_id == user.id:
                return trans.show_error_message( "You cannot import your own history.")
            new_history = import_history.copy( target_user=trans.user )
            new_history.name = "imported: "+new_history.name
            new_history.user_id = user.id
            galaxy_session = trans.get_galaxy_session()
            try:
                association = trans.app.model.GalaxySessionToHistoryAssociation.filter_by( session_id=galaxy_session.id, history_id=new_history.id ).first()
            except:
                association = None
            new_history.add_galaxy_session( galaxy_session, association=association )
            new_history.flush()
            if not user_history.datasets:
                trans.set_history( new_history )
            trans.log_event( "History imported, id: %s, name: '%s': " % (str(new_history.id) , new_history.name ) )
            return trans.show_ok_message( """
                History "%s" has been imported. Click <a href="%s">here</a>
                to begin.""" % ( new_history.name, web.url_for( '/' ) ) )
        elif not user_history.datasets or confirm:
            new_history = import_history.copy()
            new_history.name = "imported: "+new_history.name
            new_history.user_id = None
            galaxy_session = trans.get_galaxy_session()
            try:
                association = trans.app.model.GalaxySessionToHistoryAssociation.filter_by( session_id=galaxy_session.id, history_id=new_history.id ).first()
            except:
                association = None
            new_history.add_galaxy_session( galaxy_session, association=association )
            new_history.flush()
            trans.set_history( new_history )
            trans.log_event( "History imported, id: %s, name: '%s': " % (str(new_history.id) , new_history.name ) )
            return trans.show_ok_message( """
                History "%s" has been imported. Click <a href="%s">here</a>
                to begin.""" % ( new_history.name, web.url_for( '/' ) ) )
        return trans.show_warn_message( """
            Warning! If you import this history, you will lose your current
            history. Click <a href="%s">here</a> to confirm.
            """ % web.url_for( id=id, confirm=True ) )

    @web.expose
    @web.require_login( "switch histories" )
    def history_switch( self, trans, id=None ):
        if not id:
            return trans.response.send_redirect( web.url_for( action='history_available' ) )
        else:
            new_history = trans.app.model.History.get( id )
            if new_history:
                galaxy_session = trans.get_galaxy_session()
                try:
                    association = trans.app.model.GalaxySessionToHistoryAssociation.filter_by( session_id=galaxy_session.id, history_id=new_history.id ).first()
                except:
                    association = None
                new_history.add_galaxy_session( galaxy_session, association=association )
                new_history.flush()
                trans.set_history( new_history )
                trans.log_event( "History switched to id: %s, name: '%s'" % (str(new_history.id), new_history.name ) )
                return trans.show_message( "History switched to: %s" % new_history.name,
                                           refresh_frames=['history'])
            else:
                return trans.show_error_message( "History not found" )
                
    @web.expose
    def history_new( self, trans ):
        trans.new_history()
        trans.log_event( "Created new History, id: %s." % str(trans.get_history().id) )
        return trans.show_message( "New history created", refresh_frames = ['history'] )

    @web.expose
    @web.require_login( "renames histories" )
    def history_rename( self, trans, id=None, name=None, **kwd ):
        user = trans.get_user()

        if not isinstance( id, list ):
            if id != None:
                id = [ id ]
        if not isinstance( name, list ):
            if name != None:
                name = [ name ]
        histories = []
        cur_names = []
        if not id:
            if not trans.get_history().user:
                return trans.show_error_message( "You must save your history before renaming it." )
            id = [trans.get_history().id]
        for history_id in id:
            history = trans.app.model.History.get( history_id )
            if history and history.user_id == user.id:
                histories.append(history)
                cur_names.append(history.name)
        if not name or len(histories)!=len(name):
            return trans.fill_template( "/history/rename.mako",histories=histories )
        change_msg = ""
        for i in range(len(histories)):
            if histories[i].user_id == user.id:
                if name[i] == histories[i].name:
                    change_msg = change_msg + "<p>History: "+cur_names[i]+" is already named: "+name[i]+"</p>"
                elif name[i] not in [None,'',' ']:
                    name[i] = escape(name[i])
                    histories[i].name = name[i]
                    histories[i].flush()
                    change_msg = change_msg + "<p>History: "+cur_names[i]+" renamed to: "+name[i]+"</p>"
                    trans.log_event( "History renamed: id: %s, renamed to: '%s'" % (str(histories[i].id), name[i] ) )
                else:
                    change_msg = change_msg + "<p>You must specify a valid name for History: "+cur_names[i]+"</p>"
            else:
                change_msg = change_msg + "<p>History: "+cur_names[i]+" does not appear to belong to you.</p>"
        return trans.show_message( "<p>%s" % change_msg, refresh_frames=['history'] ) 

    @web.expose
    def history_add_to( self, trans, history_id=None, file_data=None, name="Data Added to History",info=None,ext="txt",dbkey="?",copy_access_from=None,**kwd ):
        """Adds a POSTed file to a History"""
        try:
            history = trans.app.model.History.get( history_id )
            groups = trans.app.security_agent.history_get_default_access( history )
            if copy_access_from:
                copy_access_from = trans.app.model.HistoryDatasetAssociation.get( copy_access_from )
                group_dataset_associations = copy_access_from.dataset.groups
            data = trans.app.model.HistoryDatasetAssociation( name = name, info = info, extension = ext, dbkey = dbkey, create_dataset = True )
            trans.app.security_agent.set_dataset_permissions( data.dataset, group_dataset_associations )
            data.flush()
            data_file = open( data.file_name, "wb" )
            file_data.file.seek( 0 )
            data_file.write( file_data.file.read() )
            data_file.close()
            data.state = data.states.OK
            data.init_meta()
            data.set_meta()
            data.flush()
            history.add_dataset( data )
            history.flush()
            data.set_peek()
            data.set_size()
            data.flush()
            trans.log_event("Added dataset %d to history %d" %(data.id, trans.history.id))
            return trans.show_ok_message("Dataset "+str(data.hid)+" added to history "+str(history_id)+".")
        except Exception, e:
            trans.log_event( "Failed to add dataset to history: %s" % ( e ) )
            return trans.show_error_message("Adding File to History has Failed")

    @web.expose
    def history_set_default_permitted_actions( self, trans, **kwd ):
        """Sets the user's default permitted_actions for the current history"""
        if trans.user:
            if 'set_permitted_actions' in kwd:
                """The user clicked the set_permitted_actions button on the set_permitted_actions form"""
                history = trans.get_history()
                group_args = [ k.replace('group_', '', 1) for k in kwd if k.startswith('group_') ]
                group_ids_checked = filter( lambda x: not x.count('_'), group_args )
                if not group_ids_checked:
                    return trans.show_error_message( "You must specify at least one default group." )
                permissions = []
                for group_id in group_ids_checked:
                    group = trans.app.security_agent.get_group( group_id )
                    if not group:
                        return trans.show_error_message( 'You have specified an invalid group.' )
                    action_strings = [ action.replace(group_id + '_', '', 1) for action in group_args if action.startswith(group_id + '_') ]
                    permissions.append( ( group, trans.app.security_agent.convert_permitted_action_strings( action_strings ) ) )
                trans.app.security_agent.history_set_default_access( history, permissions = permissions )
                return trans.show_ok_message( 'Default history permitted actions have been changed.' )
            return trans.fill_template( 'history/permissions.mako' )
        else:
            #user not logged in, history group must be only public
            return trans.show_error_message( "You must be logged in to change a history's default permitted actions." )

    @web.expose
    def dataset_make_primary( self, trans, id=None):
        """Copies a dataset and makes primary"""
        try:
            old_data = self.app.model.HistoryDatasetAssociation.get( id )
            new_data = old_data.copy()
            ## new_data.parent = None
            ## history = trans.app.model.History.get( old_data.history_id )
            history = trans.get_history()
            history.add_dataset(new_data)
            new_data.flush()
            return trans.show_message( "<p>Secondary dataset has been made primary.</p>", refresh_frames=['history'] ) 
        except:
            return trans.show_error_message( "<p>Failed to make secondary dataset primary.</p>" ) 

    @web.expose
    def masthead( self, trans, active_view=None ):
        brand = trans.app.config.get( "brand", "" )
        if brand:
            brand ="<span class='brand'>/%s</span>" % brand
        wiki_url = trans.app.config.get( "wiki_url", "http://g2.trac.bx.psu.edu/" )
        bugs_email = trans.app.config.get( "bugs_email", "mailto:galaxy-bugs@bx.psu.edu"  )
        blog_url = trans.app.config.get( "blog_url", "http://g2.trac.bx.psu.edu/blog"   )
        screencasts_url = trans.app.config.get( "screencasts_url", "http://g2.trac.bx.psu.edu/wiki/ScreenCasts" )
        admin_user = "false"
        admin_users = trans.app.config.get( "admin_users", "" ).split( "," )
        user = trans.get_user()
        if user:
            user_email = trans.get_user().email
            if user_email in admin_users:
                admin_user = "true"
        return trans.fill_template( "/root/masthead.mako", brand=brand, wiki_url=wiki_url, 
          blog_url=blog_url,bugs_email=bugs_email, screencasts_url=screencasts_url, admin_user=admin_user, active_view=active_view )

    @web.expose
    def dataset_errors( self, trans, id=None, **kwd ):
        """View/fix errors associated with dataset"""
        data = trans.app.model.HistoryDatasetAssociation.get( id )
        p = kwd
        if p.get("fix_errors", None):
            # launch tool to create new, (hopefully) error free dataset
            tool_params = {}
            tool_params["tool_id"] = 'fix_errors'
            tool_params["runtool_btn"] = 'T'
            tool_params["input"] = id
            tool_params["ext"] = data.ext
            # send methods selected
            repair_methods = data.datatype.repair_methods( data )
            methods = []
            for method, description in repair_methods:
                if method in p: methods.append(method)
            tool_params["methods"] = ",".join(methods)
            url = "/tool_runner/index?" + urllib.urlencode(tool_params)
            trans.response.send_redirect(url)                
        else:
            history = trans.app.model.History.get( data.history_id )
            return trans.fill_template('dataset/validation.tmpl', data=data, history=history)

    # ---- Debug methods ----------------------------------------------------

    @web.expose
    def echo(self, trans, **kwd):
        """Echos parameters (debugging)"""
        rval = ""
        for k in trans.request.headers:
            rval += "%s: %s <br/>" % ( k, trans.request.headers[k] )
        for k in kwd:
            rval += "%s: %s <br/>" % ( k, kwd[k] )
            if isinstance( kwd[k], FieldStorage ):
                rval += "-> %s" % kwd[k].file.read()
        return rval
    
    @web.expose
    def generate_error( self, trans ):
        raise Exception( "Fake error!" )
<|MERGE_RESOLUTION|>--- conflicted
+++ resolved
@@ -88,41 +88,6 @@
         else:
             return trans.show_error_message( "Must specify a dataset id.")
 
-<<<<<<< HEAD
-    @web.expose
-    def dataset_import( self, trans, **kwd ):
-        """
-        External applications (e.g., EpiGRAPH) can import data to Galaxy by passing the following:
-        1. DATA_URL - the url to which Galaxy should post a request to retrieve the data
-        2. GENOME - the name of the UCSC genome assembly (e.g. hg18), dbkey in Galaxy
-        3. NAME - data.name in Galaxy
-        4. INFO - data.info in Galaxy
-        This method will create the tool parameters expected by the upload tool so that it
-        can be executed to retrieve the data from the external application.
-        """
-        params_dict = {}
-        params = util.Params( kwd )
-        DATA_URL = params.get( 'DATA_URL', None )
-        assert DATA_URL is not None, "Required DATA_URL parameter missing from request"
-        params_dict[ 'url_paste' ] = DATA_URL
-        params_dict[ 'dbkey' ] = params.get( 'GENOME', '?' )
-        NAME = params.get( 'NAME', None )
-        assert NAME is not None, "Required NAME parameter missing from request"
-        params_dict[ 'NAME' ] = NAME
-        INFO = params.get( 'INFO', None )
-        assert INFO is not None, "Required INFO parameter missing from request"
-        params_dict[ 'INFO' ] = INFO
-        params_dict[ 'runtool_btn' ] = 'Execute'
-        tool_id = 'upload1'
-        history = trans.get_history()
-        trans.ensure_valid_galaxy_session()
-        tool = trans.get_toolbox().tools_by_id.get( tool_id )
-        template, vars = tool.handle_input( trans, params_dict )
-        trans.log_event( "/root/dataset_import tool params: %s" % ( str( params_dict ) ), tool_id=tool_id )
-        trans.response.send_redirect( url_for( "/index" ) )
-
-=======
->>>>>>> 058164e2
     @web.json
     def history_item_updates( self, trans, ids=None, states=None ):
         # Avoid caching
