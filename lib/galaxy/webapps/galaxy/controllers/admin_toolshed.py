import json
import logging
import os
import shutil

<<<<<<< HEAD
from sqlalchemy import or_
=======
>>>>>>> 36d85e81
from six import string_types
from sqlalchemy import false, or_

import tool_shed.repository_types.util as rt_util
from admin import AdminGalaxy
from galaxy import util, web
from galaxy.tools.deps import views
from galaxy.web.form_builder import CheckboxField
from tool_shed.galaxy_install import dependency_display
from tool_shed.galaxy_install import install_manager
from tool_shed.galaxy_install.datatypes import custom_datatype_manager
from tool_shed.galaxy_install.grids import admin_toolshed_grids
from tool_shed.galaxy_install.metadata.installed_repository_metadata_manager import InstalledRepositoryMetadataManager
from tool_shed.galaxy_install.repair_repository_manager import RepairRepositoryManager
from tool_shed.galaxy_install.repository_dependencies import repository_dependency_manager
from tool_shed.galaxy_install.tools import data_manager
from tool_shed.galaxy_install.tools import tool_panel_manager
from tool_shed.tools import tool_version_manager
from tool_shed.util import common_util
from tool_shed.util import encoding_util
from tool_shed.util import hg_util
from tool_shed.util import readme_util
from tool_shed.util import repository_util
from tool_shed.util import shed_util_common as suc
from tool_shed.util import tool_dependency_util
from tool_shed.util import tool_util
from tool_shed.util import workflow_util
from tool_shed.util.web_util import escape

log = logging.getLogger( __name__ )


class AdminToolshed( AdminGalaxy ):

    installed_repository_grid = admin_toolshed_grids.InstalledRepositoryGrid()
    repository_installation_grid = admin_toolshed_grids.RepositoryInstallationGrid()
    tool_dependency_grid = admin_toolshed_grids.ToolDependencyGrid()

    @web.expose
    @web.require_admin
    def activate_repository( self, trans, **kwd ):
        """Activate a repository that was deactivated but not uninstalled."""
        repository_id = kwd[ 'id' ]
        repository = repository_util.get_installed_tool_shed_repository( trans.app, repository_id )
        try:
            trans.app.installed_repository_manager.activate_repository( repository )
        except Exception, e:
            error_message = "Error activating repository %s: %s" % ( escape( repository.name ), str( e ) )
            log.exception( error_message )
            message = '%s.<br/>You may be able to resolve this by uninstalling and then reinstalling the repository.  Click <a href="%s">here</a> to uninstall the repository.' \
                % ( error_message, web.url_for( controller='admin_toolshed', action='deactivate_or_uninstall_repository', id=trans.security.encode_id( repository.id ) ) )
            status = 'error'
            return trans.response.send_redirect( web.url_for( controller='admin_toolshed',
                                                              action='manage_repository',
                                                              id=repository_id,
                                                              message=message,
                                                              status=status ) )
        message = 'The <b>%s</b> repository has been activated.' % escape( repository.name )
        status = 'done'
        return trans.response.send_redirect( web.url_for( controller='admin_toolshed',
                                                          action='browse_repositories',
                                                          message=message,
                                                          status=status ) )

    @web.expose
    @web.require_admin
    def browse_repository( self, trans, **kwd ):
        message = escape( kwd.get( 'message', '' ) )
        status = kwd.get( 'status', 'done' )
        repository = repository_util.get_installed_tool_shed_repository( trans.app, kwd[ 'id' ] )
        return trans.fill_template( '/admin/tool_shed_repository/browse_repository.mako',
                                    repository=repository,
                                    message=message,
                                    status=status )

    @web.expose
    @web.require_admin
    def browse_repositories( self, trans, **kwd ):
        if 'operation' in kwd:
            operation = kwd.pop( 'operation' ).lower()
            if operation == "manage_repository":
                return trans.response.send_redirect( web.url_for( controller='admin_toolshed',
                                                                  action='manage_repository',
                                                                  **kwd ) )
            if operation == "get updates":
                return trans.response.send_redirect( web.url_for( controller='admin_toolshed',
                                                                  action='check_for_updates',
                                                                  **kwd ) )
            if operation == "update tool shed status":
                return trans.response.send_redirect( web.url_for( controller='admin_toolshed',
                                                                  action='update_tool_shed_status_for_installed_repository',
                                                                  **kwd ) )
            if operation == "reset to install":
                kwd[ 'reset_repository' ] = True
                return trans.response.send_redirect( web.url_for( controller='admin_toolshed',
                                                                  action='reset_to_install',
                                                                  **kwd ) )
            if operation == "purge":
                return trans.response.send_redirect( web.url_for( controller='admin_toolshed',
                                                                  action='purge_repository',
                                                                  **kwd ) )
            if operation == "activate or reinstall":
                repository = repository_util.get_installed_tool_shed_repository( trans.app, kwd[ 'id' ] )
                if repository.uninstalled:
                    # Since we're reinstalling the repository we need to find the latest changeset revision to which it can
                    # be updated so that we can reset the metadata if necessary.  This will ensure that information about
                    # repository dependencies and tool dependencies will be current.  Only allow selecting a different section
                    # in the tool panel if the repository was uninstalled and it contained tools that should be displayed in
                    # the tool panel.
                    changeset_revision_dict = \
                        trans.app.update_repository_manager.get_update_to_changeset_revision_and_ctx_rev( repository )
                    current_changeset_revision = changeset_revision_dict.get( 'changeset_revision', None )
                    current_ctx_rev = changeset_revision_dict.get( 'ctx_rev', None )
                    if current_changeset_revision and current_ctx_rev:
                        if current_ctx_rev == repository.ctx_rev:
                            # The uninstalled repository is current.
                            return trans.response.send_redirect( web.url_for( controller='admin_toolshed',
                                                                              action='reselect_tool_panel_section',
                                                                              **kwd ) )
                        else:
                            # The uninstalled repository has updates available in the tool shed.
                            updated_repo_info_dict = \
                                self.get_updated_repository_information( trans=trans,
                                                                         repository_id=trans.security.encode_id( repository.id ),
                                                                         repository_name=repository.name,
                                                                         repository_owner=repository.owner,
                                                                         changeset_revision=current_changeset_revision )
                            json_repo_info_dict = json.dumps( updated_repo_info_dict )
                            encoded_repo_info_dict = encoding_util.tool_shed_encode( json_repo_info_dict )
                            kwd[ 'latest_changeset_revision' ] = current_changeset_revision
                            kwd[ 'latest_ctx_rev' ] = current_ctx_rev
                            kwd[ 'updated_repo_info_dict' ] = encoded_repo_info_dict
                            return trans.response.send_redirect( web.url_for( controller='admin_toolshed',
                                                                              action='reselect_tool_panel_section',
                                                                              **kwd ) )
                    else:
                        message = "Unable to get latest revision for repository <b>%s</b> from " % escape( str( repository.name ) )
                        message += "the Tool Shed, so repository re-installation is not possible at this time."
                        status = "error"
                        return trans.response.send_redirect( web.url_for( controller='admin_toolshed',
                                                                          action='browse_repositories',
                                                                          message=message,
                                                                          status=status ) )
                else:
                    return trans.response.send_redirect( web.url_for( controller='admin_toolshed',
                                                                      action='activate_repository',
                                                                      **kwd ) )
            if operation == "deactivate or uninstall":
                return trans.response.send_redirect( web.url_for( controller='admin_toolshed',
                                                                  action='deactivate_or_uninstall_repository',
                                                                  **kwd ) )
            if operation == "install latest revision":
                return trans.response.send_redirect( web.url_for( controller='admin_toolshed',
                                                                  action='install_latest_repository_revision',
                                                                  **kwd ) )
            if operation == 'install':
                # The user is attempting to install a white ghost.
                kwd[ 'status' ] = 'error'
                kwd[ 'message' ] = 'It seems you are attempting to install a "white ghost", which should instead be purged.'
        return self.installed_repository_grid( trans, **kwd )

    @web.expose
    @web.require_admin
    def browse_tool_dependency( self, trans, **kwd ):
        message = escape( kwd.get( 'message', '' ) )
        status = kwd.get( 'status', 'done' )
        tool_dependency_ids = tool_dependency_util.get_tool_dependency_ids( as_string=False, **kwd )
        tool_dependency = tool_dependency_util.get_tool_dependency( trans.app, tool_dependency_ids[ 0 ] )
        if tool_dependency.in_error_state:
            message = "This tool dependency is not installed correctly (see the <b>Tool dependency installation error</b> below).  "
            message += "Choose <b>Uninstall this tool dependency</b> from the <b>Repository Actions</b> menu, correct problems "
            message += "if necessary, and try installing the dependency again."
            status = "error"
        repository = tool_dependency.tool_shed_repository
        return trans.fill_template( '/admin/tool_shed_repository/browse_tool_dependency.mako',
                                    repository=repository,
                                    tool_dependency=tool_dependency,
                                    message=message,
                                    status=status )

    @web.expose
    @web.require_admin
    def browse_tool_shed( self, trans, **kwd ):
        tool_shed_url = kwd.get( 'tool_shed_url', '' )
        tool_shed_url = common_util.get_tool_shed_url_from_tool_shed_registry( trans.app, tool_shed_url )
        params = dict( galaxy_url=web.url_for( '/', qualified=True ) )
        url = common_util.url_join( tool_shed_url, pathspec=[ 'repository', 'browse_valid_categories' ], params=params )
        return trans.response.send_redirect( url )

    @web.expose
    @web.require_admin
    def browse_toolsheds( self, trans, **kwd ):
        message = escape( kwd.get( 'message', '' ) )
        return trans.fill_template( '/webapps/galaxy/admin/toolsheds.mako',
                                    message=message,
                                    status='error' )

    @web.expose
    @web.require_admin
    def browse_toolshed( self, trans, **kwd ):
        tool_shed_url = kwd.get( 'tool_shed_url', '' )
        tool_shed_url = common_util.get_tool_shed_url_from_tool_shed_registry( trans.app, tool_shed_url )
        url = common_util.url_join( tool_shed_url, pathspec=[ 'api', 'categories' ] )
        categories = json.loads( common_util.tool_shed_get( trans.app, url ) )
        repositories = []
        url = common_util.url_join( tool_shed_url, pathspec=[ 'api', 'repositories' ] )
        for repo in json.loads( common_util.tool_shed_get( trans.app, url ) ):
            repositories.append( dict( value=repo[ 'id' ], label='%s/%s' % ( repo[ 'owner' ], repo[ 'name' ] ) ) )
        return trans.fill_template( '/admin/tool_shed_repository/browse_categories.mako',
                                    tool_shed_url=tool_shed_url,
                                    categories=categories,
                                    repositories=json.dumps( repositories ) )

    @web.expose
    @web.require_admin
    def browse_tool_shed_category( self, trans, **kwd ):
        tool_shed_url = kwd.get( 'tool_shed_url', '' )
        category_id = kwd.get( 'category_id', '' )
        url = common_util.url_join( tool_shed_url )
        json_data = json.loads( common_util.tool_shed_get( trans.app, url, pathspec=[ 'api', 'categories', category_id, 'repositories' ] ) )
        for idx, repository in enumerate( json_data[ 'repositories' ] ):
            try:
                metadata = json.loads( common_util.tool_shed_get( trans.app,
                                                                  url,
                                                                  pathspec=[ 'api', 'repositories', repository[ 'id' ], 'metadata' ],
                                                                  params=dict( recursive=False ) ) )
                json_data[ 'repositories' ][ idx ][ 'metadata' ] = metadata
            except:
                json_data[ 'repositories' ][ idx ][ 'metadata' ] = { 'tools_functionally_correct': True }

        repositories = []
        url = common_util.url_join( tool_shed_url, pathspec=[ 'api', 'repositories' ] )
        for repo in json.loads( common_util.tool_shed_get( trans.app, url ) ):
            repositories.append( dict( value=repo[ 'id' ], label='%s/%s' % ( repo[ 'owner' ], repo[ 'name' ] ) ) )
        return trans.fill_template( '/admin/tool_shed_repository/browse_category.mako',
                                    tool_shed_url=tool_shed_url,
                                    category=json_data,
                                    repositories=json.dumps( repositories ) )

    @web.expose
    @web.require_admin
    def browse_tool_sheds( self, trans, **kwd ):
        message = escape( kwd.get( 'message', '' ) )
        return trans.fill_template( '/webapps/galaxy/admin/tool_sheds.mako',
                                    message=message,
                                    status='error' )

    @web.expose
    @web.require_admin
    def check_for_updates( self, trans, **kwd ):
        """Send a request to the relevant tool shed to see if there are any updates."""
        repository_id = kwd.get( 'id', None )
        repository = repository_util.get_installed_tool_shed_repository( trans.app, repository_id )
        tool_shed_url = common_util.get_tool_shed_url_from_tool_shed_registry( trans.app, str( repository.tool_shed ) )
        params = dict( galaxy_url=web.url_for( '/', qualified=True ),
                       name=str( repository.name ),
                       owner=str( repository.owner ),
                       changeset_revision=str( repository.changeset_revision ) )
        pathspec = [ 'repository', 'check_for_updates' ]
        url = common_util.url_join( tool_shed_url, pathspec=pathspec, params=params )
        return trans.response.send_redirect( url )

    @web.expose
    @web.require_admin
    def deactivate_or_uninstall_repository( self, trans, **kwd ):
        """
        Handle all changes when a tool shed repository is being deactivated or uninstalled.  Notice
        that if the repository contents include a file named tool_data_table_conf.xml.sample, its
        entries are not removed from the defined config.shed_tool_data_table_config.  This is because
        it becomes a bit complex to determine if other installed repositories include tools that
        require the same entry.  For now we'll never delete entries from config.shed_tool_data_table_config,
        but we may choose to do so in the future if it becomes necessary.
        """
        message = escape( kwd.get( 'message', '' ) )
        statuses = [ None, '' 'info', 'done', 'warning', 'error' ]
        status = kwd.get( 'status', 'done' )
        if status in statuses:
            status = statuses.index( status )
        else:
            status = 1
        remove_from_disk = kwd.get( 'remove_from_disk', '' )
        remove_from_disk_checked = CheckboxField.is_checked( remove_from_disk )
        tool_shed_repositories = repository_util.get_installed_tool_shed_repository( trans.app, kwd[ 'id' ] )
        if not isinstance( tool_shed_repositories, list ):
            tool_shed_repositories = [tool_shed_repositories]
        for tool_shed_repository in tool_shed_repositories:
            shed_tool_conf, tool_path, relative_install_dir = \
                suc.get_tool_panel_config_tool_path_install_dir( trans.app, tool_shed_repository )
            if relative_install_dir:
                if tool_path:
                    relative_install_dir = os.path.join( tool_path, relative_install_dir )
                repository_install_dir = os.path.abspath( relative_install_dir )
            else:
                repository_install_dir = None
            errors = ''
            if kwd.get( 'deactivate_or_uninstall_repository_button', False ):
                if tool_shed_repository.includes_tools_for_display_in_tool_panel:
                    # Handle tool panel alterations.
                    tpm = tool_panel_manager.ToolPanelManager( trans.app )
                    tpm.remove_repository_contents( tool_shed_repository,
                                                    shed_tool_conf,
                                                    uninstall=remove_from_disk_checked )
                if tool_shed_repository.includes_data_managers:
                    dmh = data_manager.DataManagerHandler( trans.app )
                    dmh.remove_from_data_manager( tool_shed_repository )
                if tool_shed_repository.includes_datatypes:
                    # Deactivate proprietary datatypes.
                    cdl = custom_datatype_manager.CustomDatatypeLoader( trans.app )
                    installed_repository_dict = cdl.load_installed_datatypes( tool_shed_repository,
                                                                              repository_install_dir,
                                                                              deactivate=True )
                    if installed_repository_dict:
                        converter_path = installed_repository_dict.get( 'converter_path' )
                        if converter_path is not None:
                            cdl.load_installed_datatype_converters( installed_repository_dict, deactivate=True )
                        display_path = installed_repository_dict.get( 'display_path' )
                        if display_path is not None:
                            cdl.load_installed_display_applications( installed_repository_dict, deactivate=True )
                if remove_from_disk_checked:
                    try:
                        # Remove the repository from disk.
                        shutil.rmtree( repository_install_dir )
                        log.debug( "Removed repository installation directory: %s" % str( repository_install_dir ) )
                        removed = True
                    except Exception, e:
                        log.debug( "Error removing repository installation directory %s: %s" % ( str( repository_install_dir ), str( e ) ) )
                        if isinstance( e, OSError ) and not os.path.exists( repository_install_dir ):
                            removed = True
                            log.debug( "Repository directory does not exist on disk, marking as uninstalled." )
                        else:
                            removed = False
                    if removed:
                        tool_shed_repository.uninstalled = True
                        # Remove all installed tool dependencies and tool dependencies stuck in the INSTALLING state, but don't touch any
                        # repository dependencies.
                        tool_dependencies_to_uninstall = tool_shed_repository.tool_dependencies_installed_or_in_error
                        tool_dependencies_to_uninstall.extend( tool_shed_repository.tool_dependencies_being_installed )
                        for tool_dependency in tool_dependencies_to_uninstall:
                            uninstalled, error_message = tool_dependency_util.remove_tool_dependency( trans.app, tool_dependency )
                            if error_message:
                                errors = '%s  %s' % ( errors, error_message )
                tool_shed_repository.deleted = True
                if remove_from_disk_checked:
                    tool_shed_repository.status = trans.install_model.ToolShedRepository.installation_status.UNINSTALLED
                    tool_shed_repository.error_message = None
                    if trans.app.config.manage_dependency_relationships:
                        # Remove the uninstalled repository and any tool dependencies from the in-memory dictionaries in the
                        # installed_repository_manager.
                        trans.app.installed_repository_manager.handle_repository_uninstall( tool_shed_repository )
                else:
                    tool_shed_repository.status = trans.install_model.ToolShedRepository.installation_status.DEACTIVATED
                trans.install_model.context.add( tool_shed_repository )
                trans.install_model.context.flush()
                if remove_from_disk_checked:
                    message += 'The repository named <b>%s</b> has been uninstalled.  ' % escape( tool_shed_repository.name )
                    if errors:
                        message += 'Attempting to uninstall tool dependencies resulted in errors: %s' % errors
                        status = max( status, statuses.index( 'error' ) )
                    else:
                        status = max( status, statuses.index( 'done' ) )
                else:
                    message = 'The repository named <b>%s</b> has been deactivated.  ' % escape( tool_shed_repository.name )
                    status = max( status, statuses.index( 'done' ) )
        status = statuses[ status ]
        if kwd.get( 'deactivate_or_uninstall_repository_button', False ):
            return trans.response.send_redirect( web.url_for( controller='admin_toolshed',
                                                              action='browse_repositories',
                                                              message=message,
                                                              status=status ) )
        remove_from_disk_check_box = CheckboxField( 'remove_from_disk', checked=remove_from_disk_checked )
        return trans.fill_template( '/admin/tool_shed_repository/deactivate_or_uninstall_repository.mako',
                                    repository=tool_shed_repositories,
                                    remove_from_disk_check_box=remove_from_disk_check_box,
                                    message=message,
                                    status=status )

    @web.expose
    def display_image_in_repository( self, trans, **kwd ):
        """
        Open an image file that is contained in an installed tool shed repository or that is referenced by a URL for display.  The
        image can be defined in either a README.rst file contained in the repository or the help section of a Galaxy tool config that
        is contained in the repository.  The following image definitions are all supported.  The former $PATH_TO_IMAGES is no longer
        required, and is now ignored.
        .. image:: https://raw.github.com/galaxy/some_image.png
        .. image:: $PATH_TO_IMAGES/some_image.png
        .. image:: /static/images/some_image.gif
        .. image:: some_image.jpg
        .. image:: /deep/some_image.png
        """
        repository_id = kwd.get( 'repository_id', None )
        relative_path_to_image_file = kwd.get( 'image_file', None )
        if repository_id and relative_path_to_image_file:
            repository = suc.get_tool_shed_repository_by_id( trans.app, repository_id )
            if repository:
                repo_files_dir = repository.repo_files_directory( trans.app )
                # The following line sometimes returns None.  TODO: Figure out why.
                path_to_file = suc.get_absolute_path_to_file_in_repository( repo_files_dir, relative_path_to_image_file )
                if path_to_file and os.path.exists( path_to_file ):
                    file_name = os.path.basename( relative_path_to_image_file )
                    try:
                        extension = file_name.split( '.' )[ -1 ]
                    except Exception:
                        extension = None
                    if extension:
                        mimetype = trans.app.datatypes_registry.get_mimetype_by_extension( extension )
                        if mimetype:
                            trans.response.set_content_type( mimetype )
                    return open( path_to_file, 'r' )
        return None

    @web.expose
    @web.require_admin
    def find_tools_in_tool_shed( self, trans, **kwd ):
        tool_shed_url = kwd.get( 'tool_shed_url', '' )
        tool_shed_url = common_util.get_tool_shed_url_from_tool_shed_registry( trans.app, tool_shed_url )
        params = dict( galaxy_url=web.url_for( '/', qualified=True ) )
        url = common_util.url_join( tool_shed_url, pathspec=[ 'repository', 'find_tools' ], params=params )
        return trans.response.send_redirect( url )

    @web.expose
    @web.require_admin
    def find_workflows_in_tool_shed( self, trans, **kwd ):
        tool_shed_url = kwd.get( 'tool_shed_url', '' )
        tool_shed_url = common_util.get_tool_shed_url_from_tool_shed_registry( trans.app, tool_shed_url )
        params = dict( galaxy_url=web.url_for( '/', qualified=True ) )
        url = common_util.url_join( tool_shed_url, pathspec=[ 'repository', 'find_workflows' ], params=params )
        return trans.response.send_redirect( url )

    @web.expose
    @web.require_admin
    def generate_workflow_image( self, trans, workflow_name, repository_id=None ):
        """Return an svg image representation of a workflow dictionary created when the workflow was exported."""
        return workflow_util.generate_workflow_image( trans, workflow_name, repository_metadata_id=None, repository_id=repository_id )

    @web.json
    @web.require_admin
    def get_file_contents( self, trans, file_path, repository_id ):
        # Avoid caching
        trans.response.headers['Pragma'] = 'no-cache'
        trans.response.headers['Expires'] = '0'
        return suc.get_repository_file_contents( trans.app, file_path, repository_id )

    @web.expose
    @web.require_admin
    def get_tool_dependencies( self, trans, repository_id, repository_name, repository_owner, changeset_revision ):
        """
        Send a request to the appropriate tool shed to retrieve the dictionary of tool dependencies defined for
        the received repository name, owner and changeset revision.  The received repository_id is the encoded id
        of the installed tool shed repository in Galaxy.  We need it so that we can derive the tool shed from which
        it was installed.
        """
        repository = repository_util.get_installed_tool_shed_repository( trans.app, repository_id )
        tool_shed_url = common_util.get_tool_shed_url_from_tool_shed_registry( trans.app, str( repository.tool_shed ) )
        if tool_shed_url is None or repository_name is None or repository_owner is None or changeset_revision is None:
            message = "Unable to retrieve tool dependencies from the Tool Shed because one or more of the following required "
            message += "parameters is None: tool_shed_url: %s, repository_name: %s, repository_owner: %s, changeset_revision: %s " % \
                ( str( tool_shed_url ), str( repository_name ), str( repository_owner ), str( changeset_revision ) )
            raise Exception( message )
        params = dict( name=repository_name, owner=repository_owner, changeset_revision=changeset_revision )
        pathspec = [ 'repository', 'get_tool_dependencies' ]
        raw_text = common_util.tool_shed_get( trans.app, tool_shed_url, pathspec=pathspec, params=params )
        if len( raw_text ) > 2:
            encoded_text = json.loads( raw_text )
            text = encoding_util.tool_shed_decode( encoded_text )
        else:
            text = ''
        return text

    @web.expose
    @web.require_admin
    def get_updated_repository_information( self, trans, repository_id, repository_name, repository_owner, changeset_revision ):
        """
        Send a request to the appropriate tool shed to retrieve the dictionary of information required to reinstall
        an updated revision of an uninstalled tool shed repository.
        """
        repository = repository_util.get_installed_tool_shed_repository( trans.app, repository_id )
        tool_shed_url = common_util.get_tool_shed_url_from_tool_shed_registry( trans.app, str( repository.tool_shed ) )
        if tool_shed_url is None or repository_name is None or repository_owner is None or changeset_revision is None:
            message = "Unable to retrieve updated repository information from the Tool Shed because one or more of the following "
            message += "required parameters is None: tool_shed_url: %s, repository_name: %s, repository_owner: %s, changeset_revision: %s " % \
                ( str( tool_shed_url ), str( repository_name ), str( repository_owner ), str( changeset_revision ) )
            raise Exception( message )
        params = dict( name=str( repository_name ),
                       owner=str( repository_owner ),
                       changeset_revision=changeset_revision )
        pathspec = [ 'repository', 'get_updated_repository_information' ]
        raw_text = common_util.tool_shed_get( trans.app, tool_shed_url, pathspec=pathspec, params=params )
        repo_information_dict = json.loads( raw_text )
        return repo_information_dict

    @web.expose
    @web.require_admin
    def import_workflow( self, trans, workflow_name, repository_id, **kwd ):
        """Import a workflow contained in an installed tool shed repository into Galaxy."""
        message = str( escape( kwd.get( 'message', '' ) ) )
        status = kwd.get( 'status', 'done' )
        if workflow_name:
            workflow_name = encoding_util.tool_shed_decode( workflow_name )
            repository = suc.get_tool_shed_repository_by_id( trans.app, repository_id )
            if repository:
                workflow, status, message = workflow_util.import_workflow( trans, repository, workflow_name )
                if workflow:
                    workflow_name = encoding_util.tool_shed_encode( str( workflow.name ) )
                else:
                    message += 'Unable to locate a workflow named <b>%s</b> within the installed tool shed repository named <b>%s</b>' % \
                        ( escape( str( workflow_name ) ), escape( str( repository.name ) ) )
                    status = 'error'
            else:
                message = 'Invalid repository id <b>%s</b> received.' % str( repository_id )
                status = 'error'
        else:
            message = 'The value of workflow_name is required, but was not received.'
            status = 'error'
        return trans.response.send_redirect( web.url_for( controller='admin_toolshed',
                                                          action='view_workflow',
                                                          workflow_name=workflow_name,
                                                          repository_id=repository_id,
                                                          message=message,
                                                          status=status ) )

    @web.expose
    @web.require_admin
    def initiate_tool_dependency_installation( self, trans, tool_dependencies, **kwd ):
        """
        Install specified dependencies for repository tools.  The received list of tool_dependencies
        are the database records for those dependencies defined in the tool_dependencies.xml file
        (contained in the repository) that should be installed.  This allows for filtering out dependencies
        that have not been checked for installation on the 'Manage tool dependencies' page for an installed
        tool shed repository.
        """
        # Get the tool_shed_repository from one of the tool_dependencies.
        message = str( escape( kwd.get( 'message', '' ) ) )
        status = kwd.get( 'status', 'done' )
        err_msg = ''
        tool_shed_repository = tool_dependencies[ 0 ].tool_shed_repository
        # Get the tool_dependencies.xml file from the repository.
        tool_dependencies_config = hg_util.get_config_from_disk( rt_util.TOOL_DEPENDENCY_DEFINITION_FILENAME,
                                                                 tool_shed_repository.repo_path( trans.app ) )
        itdm = install_manager.InstallToolDependencyManager( trans.app )
        installed_tool_dependencies = itdm.install_specified_tool_dependencies( tool_shed_repository=tool_shed_repository,
                                                                                tool_dependencies_config=tool_dependencies_config,
                                                                                tool_dependencies=tool_dependencies,
                                                                                from_tool_migration_manager=False )
        for installed_tool_dependency in installed_tool_dependencies:
            if installed_tool_dependency.status == trans.app.install_model.ToolDependency.installation_status.ERROR:
                text = util.unicodify( installed_tool_dependency.error_message )
                if text is not None:
                    err_msg += '  %s' % text
        if err_msg:
            message += err_msg
            status = 'error'
        message += "Installed tool dependencies: %s" % ', '.join( td.name for td in installed_tool_dependencies )
        td_ids = [ trans.security.encode_id( td.id ) for td in tool_shed_repository.tool_dependencies ]
        return trans.response.send_redirect( web.url_for( controller='admin_toolshed',
                                                          action='manage_tool_dependencies',
                                                          tool_dependency_ids=td_ids,
                                                          message=message,
                                                          status=status ) )

    @web.expose
    @web.require_admin
    def install_latest_repository_revision( self, trans, **kwd ):
        """Install the latest installable revision of a repository that has been previously installed."""
        message = escape( kwd.get( 'message', '' ) )
        status = kwd.get( 'status', 'done' )
        repository_id = kwd.get( 'id', None )
        if repository_id is not None:
            repository = repository_util.get_installed_tool_shed_repository( trans.app, repository_id )
            if repository is not None:
                tool_shed_url = common_util.get_tool_shed_url_from_tool_shed_registry( trans.app, str( repository.tool_shed ) )
                name = str( repository.name )
                owner = str( repository.owner )
                params = dict( galaxy_url=web.url_for( '/', qualified=True ),
                               name=name,
                               owner=owner )
                pathspec = [ 'repository', 'get_latest_downloadable_changeset_revision' ]
                raw_text = common_util.tool_shed_get( trans.app, tool_shed_url, pathspec=pathspec, params=params )
                url = common_util.url_join( tool_shed_url, pathspec=pathspec, params=params )
                latest_downloadable_revision = json.loads( raw_text )
                if latest_downloadable_revision == hg_util.INITIAL_CHANGELOG_HASH:
                    message = 'Error retrieving the latest downloadable revision for this repository via the url <b>%s</b>.' % url
                    status = 'error'
                else:
                    # Make sure the latest changeset_revision of the repository has not already been installed.
                    # Updates to installed repository revisions may have occurred, so make sure to locate the
                    # appropriate repository revision if one exists.  We need to create a temporary repo_info_tuple
                    # with the following entries to handle this.
                    # ( description, clone_url, changeset_revision, ctx_rev, owner, repository_dependencies, tool_dependencies )
                    tmp_clone_url = common_util.url_join( tool_shed_url, pathspec=[ 'repos', owner, name ] )
                    tmp_repo_info_tuple = ( None, tmp_clone_url, latest_downloadable_revision, None, owner, None, None )
                    installed_repository, installed_changeset_revision = \
                        suc.repository_was_previously_installed( trans.app, tool_shed_url, name, tmp_repo_info_tuple, from_tip=False )
                    if installed_repository:
                        current_changeset_revision = str( installed_repository.changeset_revision )
                        message = 'Revision <b>%s</b> of repository <b>%s</b> owned by <b>%s</b> has already been installed.' % \
                            ( latest_downloadable_revision, name, owner )
                        if current_changeset_revision != latest_downloadable_revision:
                            message += '  The current changeset revision is <b>%s</b>.' % current_changeset_revision
                        status = 'error'
                    else:
                        # Install the latest downloadable revision of the repository.
                        params = dict( name=name,
                                       owner=owner,
                                       changeset_revisions=str( latest_downloadable_revision ),
                                       galaxy_url=web.url_for( '/', qualified=True ) )
                        pathspec = [ 'repository', 'install_repositories_by_revision' ]
                        url = common_util.url_join( tool_shed_url, pathspec=pathspec, params=params )
                        return trans.response.send_redirect( url )
            else:
                message = 'Cannot locate installed tool shed repository with encoded id <b>%s</b>.' % str( repository_id )
                status = 'error'
        else:
            message = 'The request parameters did not include the required encoded <b>id</b> of installed repository.'
            status = 'error'
        return trans.response.send_redirect( web.url_for( controller='admin_toolshed',
                                                          action='browse_repositories',
                                                          message=message,
                                                          status=status ) )

    @web.expose
    @web.require_admin
    def install_tool_dependencies_with_update( self, trans, **kwd ):
        """
        Updating an installed tool shed repository where new tool dependencies but no new repository
        dependencies are included in the updated revision.
        """
        updating_repository_id = kwd.get( 'updating_repository_id', None )
        repository = repository_util.get_installed_tool_shed_repository( trans.app, updating_repository_id )
        # All received dependencies need to be installed - confirmed by the caller.
        encoded_tool_dependencies_dict = kwd.get( 'encoded_tool_dependencies_dict', None )
        if encoded_tool_dependencies_dict is not None:
            tool_dependencies_dict = encoding_util.tool_shed_decode( encoded_tool_dependencies_dict )
        else:
            tool_dependencies_dict = {}
        encoded_relative_install_dir = kwd.get( 'encoded_relative_install_dir', None )
        if encoded_relative_install_dir is not None:
            relative_install_dir = encoding_util.tool_shed_decode( encoded_relative_install_dir )
        else:
            relative_install_dir = ''
        updating_to_changeset_revision = kwd.get( 'updating_to_changeset_revision', None )
        updating_to_ctx_rev = kwd.get( 'updating_to_ctx_rev', None )
        encoded_updated_metadata = kwd.get( 'encoded_updated_metadata', None )
        message = escape( kwd.get( 'message', '' ) )
        status = kwd.get( 'status', 'done' )
        if 'install_tool_dependencies_with_update_button' in kwd:
            # Now that the user has chosen whether to install tool dependencies or not, we can
            # update the repository record with the changes in the updated revision.
            if encoded_updated_metadata:
                updated_metadata = encoding_util.tool_shed_decode( encoded_updated_metadata )
            else:
                updated_metadata = None
            repository = trans.app.update_repository_manager.update_repository_record( repository=repository,
                                                                                       updated_metadata_dict=updated_metadata,
                                                                                       updated_changeset_revision=updating_to_changeset_revision,
                                                                                       updated_ctx_rev=updating_to_ctx_rev )
            if tool_dependencies_dict:
                tool_dependencies = tool_dependency_util.create_tool_dependency_objects( trans.app,
                                                                                         repository,
                                                                                         relative_install_dir,
                                                                                         set_status=False )
                message = "The installed repository named '%s' has been updated to change set revision '%s'.  " % \
                    ( escape( str( repository.name ) ), updating_to_changeset_revision )
                self.initiate_tool_dependency_installation( trans, tool_dependencies, message=message, status=status )
        # Handle tool dependencies check box.
        if trans.app.config.tool_dependency_dir is None:
            if tool_dependencies_dict:
                message = ("Tool dependencies defined in this repository can be automatically installed if you set "
                           "the value of your <b>tool_dependency_dir</b> setting in your Galaxy config file "
                           "(galaxy.ini) and restart your Galaxy server.")
                status = "warning"
            install_tool_dependencies_check_box_checked = False
        else:
            install_tool_dependencies_check_box_checked = True
        install_tool_dependencies_check_box = CheckboxField( 'install_tool_dependencies',
                                                             checked=install_tool_dependencies_check_box_checked )
        return trans.fill_template( '/admin/tool_shed_repository/install_tool_dependencies_with_update.mako',
                                    repository=repository,
                                    updating_repository_id=updating_repository_id,
                                    updating_to_ctx_rev=updating_to_ctx_rev,
                                    updating_to_changeset_revision=updating_to_changeset_revision,
                                    encoded_updated_metadata=encoded_updated_metadata,
                                    encoded_relative_install_dir=encoded_relative_install_dir,
                                    encoded_tool_dependencies_dict=encoded_tool_dependencies_dict,
                                    install_tool_dependencies_check_box=install_tool_dependencies_check_box,
                                    tool_dependencies_dict=tool_dependencies_dict,
                                    message=message,
                                    status=status )

    @web.expose
    @web.require_admin
    def manage_repositories( self, trans, **kwd ):
        message = escape( kwd.get( 'message', '' ) )
        tsridslist = common_util.get_tool_shed_repository_ids( **kwd )
        if 'operation' in kwd:
            operation = kwd[ 'operation' ].lower()
            if not tsridslist:
                message = 'Select at least 1 tool shed repository to %s.' % operation
                kwd[ 'message' ] = message
                kwd[ 'status' ] = 'error'
                del kwd[ 'operation' ]
                return trans.response.send_redirect( web.url_for( controller='admin_toolshed',
                                                                  action='manage_repositories',
                                                                  **kwd ) )
            if operation == 'browse':
                return trans.response.send_redirect( web.url_for( controller='admin_toolshed',
                                                                  action='browse_repository',
                                                                  **kwd ) )
            elif operation == 'uninstall':
                # TODO: I believe this block should be removed, but make sure..
                repositories_for_uninstallation = []
                for repository_id in tsridslist:
                    repository = trans.install_model.context.query( trans.install_model.ToolShedRepository ) \
                                                            .get( trans.security.decode_id( repository_id ) )
                    if repository.status in [ trans.install_model.ToolShedRepository.installation_status.INSTALLED,
                                              trans.install_model.ToolShedRepository.installation_status.ERROR ]:
                        repositories_for_uninstallation.append( repository )
                if repositories_for_uninstallation:
                    return trans.response.send_redirect( web.url_for( controller='admin_toolshed',
                                                                      action='uninstall_repositories',
                                                                      **kwd ) )
                else:
                    kwd[ 'message' ] = 'All selected tool shed repositories are already uninstalled.'
                    kwd[ 'status' ] = 'error'
            elif operation == "install":
                irm = install_manager.InstallRepositoryManager( trans.app )
                reinstalling = util.string_as_bool( kwd.get( 'reinstalling', False ) )
                encoded_kwd = kwd[ 'encoded_kwd' ]
                decoded_kwd = encoding_util.tool_shed_decode( encoded_kwd )
                install_tool_dependencies = CheckboxField.is_checked( decoded_kwd.get( 'install_tool_dependencies', '' ) )
                tsr_ids = decoded_kwd[ 'tool_shed_repository_ids' ]
                decoded_kwd['install_tool_dependencies'] = install_tool_dependencies
                try:
                    tool_shed_repositories = irm.install_repositories(
                        tsr_ids=tsr_ids,
                        decoded_kwd=decoded_kwd,
                        reinstalling=reinstalling,
                    )
                    tsr_ids_for_monitoring = [ trans.security.encode_id( tsr.id ) for tsr in tool_shed_repositories ]
                    trans.response.send_redirect( web.url_for( controller='admin_toolshed',
                                                               action='monitor_repository_installation',
                                                               tool_shed_repository_ids=tsr_ids_for_monitoring ) )
                except install_manager.RepositoriesInstalledException as e:
                    kwd[ 'message' ] = e.message
                    kwd[ 'status' ] = 'error'
        return self.repository_installation_grid( trans, **kwd )

    @web.expose
    @web.require_admin
    def manage_repository( self, trans, **kwd ):
        message = escape( kwd.get( 'message', '' ) )
        status = kwd.get( 'status', 'done' )
        repository_id = kwd.get( 'id', None )
        if repository_id is None:
            return trans.show_error_message( 'Missing required encoded repository id.' )
        operation = kwd.get( 'operation', None )
        repository = repository_util.get_installed_tool_shed_repository( trans.app, repository_id )
        if repository is None:
            return trans.show_error_message( 'Invalid repository specified.' )
        tool_shed_url = common_util.get_tool_shed_url_from_tool_shed_registry( trans.app, str( repository.tool_shed ) )
        name = str( repository.name )
        owner = str( repository.owner )
        installed_changeset_revision = str( repository.installed_changeset_revision )
        if repository.status in [ trans.install_model.ToolShedRepository.installation_status.CLONING ]:
            tool_shed_repository_ids = [ repository_id ]
            return trans.response.send_redirect( web.url_for( controller='admin_toolshed',
                                                              action='monitor_repository_installation',
                                                              tool_shed_repository_ids=tool_shed_repository_ids ) )
        if repository.can_install and operation == 'install':
            # Send a request to the tool shed to install the repository.
            params = dict( name=name,
                           owner=owner,
                           changeset_revisions=installed_changeset_revision,
                           galaxy_url=web.url_for( '/', qualified=True ) )
            pathspec = [ 'repository', 'install_repositories_by_revision' ]
            url = common_util.url_join( tool_shed_url, pathspec=pathspec, params=params )
            return trans.response.send_redirect( url )
        description = kwd.get( 'description', repository.description )
        shed_tool_conf, tool_path, relative_install_dir = suc.get_tool_panel_config_tool_path_install_dir( trans.app, repository )
        if relative_install_dir:
            repo_files_dir = os.path.abspath( os.path.join( tool_path, relative_install_dir, name ) )
        else:
            repo_files_dir = None
        if repository.in_error_state:
            message = "This repository is not installed correctly (see the <b>Repository installation error</b> below).  Choose "
            message += "<b>Reset to install</b> from the <b>Repository Actions</b> menu, correct problems if necessary and try "
            message += "installing the repository again."
            status = "error"
        elif repository.can_install:
            message = "This repository is not installed.  You can install it by choosing  <b>Install</b> from the <b>Repository Actions</b> menu."
            status = "error"
        elif kwd.get( 'edit_repository_button', False ):
            if description != repository.description:
                repository.description = description
                trans.install_model.context.add( repository )
                trans.install_model.context.flush()
            message = "The repository information has been updated."
        dd = dependency_display.DependencyDisplayer( trans.app )
        containers_dict = dd.populate_containers_dict_from_repository_metadata( tool_shed_url=tool_shed_url,
                                                                                tool_path=tool_path,
                                                                                repository=repository,
                                                                                reinstalling=False,
                                                                                required_repo_info_dicts=None )
        view = views.DependencyResolversView(self.app)
        resolver_dependency_dict = view.manager_dependency(name=name)
        return trans.fill_template( '/admin/tool_shed_repository/manage_repository.mako',
                                    repository=repository,
                                    description=description,
                                    repo_files_dir=repo_files_dir,
                                    containers_dict=containers_dict,
                                    resolver_dependency_dict=resolver_dependency_dict,
                                    message=message,
                                    status=status )

    @web.expose
    @web.require_admin
    def manage_repository_tool_dependencies( self, trans, **kwd ):
        message = escape( kwd.get( 'message', '' ) )
        status = kwd.get( 'status', 'done' )
        tool_dependency_ids = tool_dependency_util.get_tool_dependency_ids( as_string=False, **kwd )
        if tool_dependency_ids:
            # We need a tool_shed_repository, so get it from one of the tool_dependencies.
            tool_dependency = tool_dependency_util.get_tool_dependency( trans.app, tool_dependency_ids[ 0 ] )
            tool_shed_repository = tool_dependency.tool_shed_repository
        else:
            # The user must be on the manage_repository_tool_dependencies page and clicked the button to either install or uninstall a
            # tool dependency, but they didn't check any of the available tool dependencies on which to perform the action.
            repository_id = kwd.get( 'repository_id', None )
            tool_shed_repository = suc.get_tool_shed_repository_by_id( trans.app, repository_id )
        if 'operation' in kwd:
            operation = kwd[ 'operation' ].lower()
            if not tool_dependency_ids:
                message = 'Select at least 1 tool dependency to %s.' % operation
                kwd[ 'message' ] = message
                kwd[ 'status' ] = 'error'
                del kwd[ 'operation' ]
                return trans.response.send_redirect( web.url_for( controller='admin_toolshed',
                                                                  action='manage_repository_tool_dependencies',
                                                                  **kwd ) )
            if operation == 'browse':
                return trans.response.send_redirect( web.url_for( controller='admin_toolshed',
                                                                  action='browse_tool_dependency',
                                                                  **kwd ) )
            elif operation == 'uninstall':
                tool_dependencies_for_uninstallation = []
                for tool_dependency_id in tool_dependency_ids:
                    tool_dependency = tool_dependency_util.get_tool_dependency( trans.app, tool_dependency_id )
                    if tool_dependency.status in [ trans.install_model.ToolDependency.installation_status.INSTALLED,
                                                   trans.install_model.ToolDependency.installation_status.ERROR ]:
                        tool_dependencies_for_uninstallation.append( tool_dependency )
                if tool_dependencies_for_uninstallation:
                    return trans.response.send_redirect( web.url_for( controller='admin_toolshed',
                                                                      action='uninstall_tool_dependencies',
                                                                      **kwd ) )
                else:
                    message = 'No selected tool dependencies can be uninstalled, you may need to use the <b>Repair repository</b> feature.'
                    status = 'error'
            elif operation == "install":
                if trans.app.config.tool_dependency_dir:
                    tool_dependencies_for_installation = []
                    for tool_dependency_id in tool_dependency_ids:
                        tool_dependency = tool_dependency_util.get_tool_dependency( trans.app, tool_dependency_id )
                        if tool_dependency.status in [ trans.install_model.ToolDependency.installation_status.NEVER_INSTALLED,
                                                       trans.install_model.ToolDependency.installation_status.UNINSTALLED ]:
                            tool_dependencies_for_installation.append( tool_dependency )
                    if tool_dependencies_for_installation:
                        self.initiate_tool_dependency_installation( trans,
                                                                    tool_dependencies_for_installation,
                                                                    message=message,
                                                                    status=status )
                    else:
                        message = 'All selected tool dependencies are already installed.'
                        status = 'error'
                else:
                        message = 'Set the value of your <b>tool_dependency_dir</b> setting in your Galaxy config file (galaxy.ini) '
                        message += ' and restart your Galaxy server to install tool dependencies.'
                        status = 'error'
        installed_tool_dependencies_select_field = \
            tool_dependency_util.build_tool_dependencies_select_field( trans.app,
                                                                       tool_shed_repository=tool_shed_repository,
                                                                       name='inst_td_ids',
                                                                       uninstalled_only=False )
        uninstalled_tool_dependencies_select_field = \
            tool_dependency_util.build_tool_dependencies_select_field( trans.app,
                                                                       tool_shed_repository=tool_shed_repository,
                                                                       name='uninstalled_tool_dependency_ids',
                                                                       uninstalled_only=True )
        return trans.fill_template( '/admin/tool_shed_repository/manage_repository_tool_dependencies.mako',
                                    repository=tool_shed_repository,
                                    installed_tool_dependencies_select_field=installed_tool_dependencies_select_field,
                                    uninstalled_tool_dependencies_select_field=uninstalled_tool_dependencies_select_field,
                                    message=message,
                                    status=status )

    @web.expose
    @web.require_admin
    def manage_tool_dependencies( self, trans, **kwd ):
        # This method is called when tool dependencies are being installed.  See the related manage_repository_tool_dependencies
        # method for managing the tool dependencies for a specified installed tool shed repository.
        message = escape( kwd.get( 'message', '' ) )
        status = kwd.get( 'status', 'done' )
        tool_dependency_ids = tool_dependency_util.get_tool_dependency_ids( as_string=False, **kwd )
        repository_id = kwd.get( 'repository_id', None )
        if tool_dependency_ids:
            # We need a tool_shed_repository, so get it from one of the tool_dependencies.
            tool_dependency = tool_dependency_util.get_tool_dependency( trans.app, tool_dependency_ids[ 0 ] )
            tool_shed_repository = tool_dependency.tool_shed_repository
        else:
            # The user must be on the manage_repository_tool_dependencies page and clicked the button to either install or uninstall a
            # tool dependency, but they didn't check any of the available tool dependencies on which to perform the action.
            tool_shed_repository = suc.get_tool_shed_repository_by_id( trans.app, repository_id )
        self.tool_dependency_grid.title = "Tool shed repository '%s' tool dependencies" % escape( tool_shed_repository.name )
        if 'operation' in kwd:
            operation = kwd[ 'operation' ].lower()
            if not tool_dependency_ids:
                message = 'Select at least 1 tool dependency to %s.' % operation
                kwd[ 'message' ] = message
                kwd[ 'status' ] = 'error'
                del kwd[ 'operation' ]
                return trans.response.send_redirect( web.url_for( controller='admin_toolshed',
                                                                  action='manage_tool_dependencies',
                                                                  **kwd ) )
            if operation == 'browse':
                return trans.response.send_redirect( web.url_for( controller='admin_toolshed',
                                                                  action='browse_tool_dependency',
                                                                  **kwd ) )
            elif operation == "install":
                if trans.app.config.tool_dependency_dir:
                    tool_dependencies_for_installation = []
                    for tool_dependency_id in tool_dependency_ids:
                        tool_dependency = tool_dependency_util.get_tool_dependency( trans.app, tool_dependency_id )
                        if tool_dependency.status in [ trans.install_model.ToolDependency.installation_status.NEVER_INSTALLED,
                                                       trans.install_model.ToolDependency.installation_status.UNINSTALLED ]:
                            tool_dependencies_for_installation.append( tool_dependency )
                    if tool_dependencies_for_installation:
                        self.initiate_tool_dependency_installation( trans,
                                                                    tool_dependencies_for_installation,
                                                                    message=message,
                                                                    status=status )
                    else:
                        kwd[ 'message' ] = 'All selected tool dependencies are already installed.'
                        kwd[ 'status' ] = 'error'
                else:
                        message = 'Set the value of your <b>tool_dependency_dir</b> setting in your Galaxy config file (galaxy.ini) '
                        message += ' and restart your Galaxy server to install tool dependencies.'
                        kwd[ 'message' ] = message
                        kwd[ 'status' ] = 'error'
        # Redirect if no tool dependencies are in the process of being installed.
        if tool_shed_repository.tool_dependencies_being_installed:
            return self.tool_dependency_grid( trans, **kwd )
        return trans.response.send_redirect( web.url_for( controller='admin_toolshed',
                                                          action='manage_repository_tool_dependencies',
                                                          tool_dependency_ids=tool_dependency_ids,
                                                          repository_id=repository_id,
                                                          message=message,
                                                          status=status ) )

    @web.expose
    @web.require_admin
    def monitor_repository_installation( self, trans, **kwd ):
        tsridslist = common_util.get_tool_shed_repository_ids( **kwd )
        if not tsridslist:
            tsridslist = suc.get_ids_of_tool_shed_repositories_being_installed( trans.app, as_string=False )
        kwd[ 'tool_shed_repository_ids' ] = tsridslist
        return self.repository_installation_grid( trans, **kwd )

    @web.json
    @web.require_admin
    def open_folder( self, trans, folder_path, repository_id ):
        # Avoid caching
        trans.response.headers['Pragma'] = 'no-cache'
        trans.response.headers['Expires'] = '0'
        return suc.open_repository_files_folder( trans.app, folder_path, repository_id )

    @web.expose
    @web.require_admin
    def prepare_for_install( self, trans, **kwd ):
        if not suc.have_shed_tool_conf_for_install( trans.app ):
            message = 'The <b>tool_config_file</b> setting in <b>galaxy.ini</b> must include at least one '
            message += 'shed tool configuration file name with a <b>&lt;toolbox&gt;</b> tag that includes a <b>tool_path</b> '
            message += 'attribute value which is a directory relative to the Galaxy installation directory in order '
            message += 'to automatically install tools from a Galaxy Tool Shed (e.g., the file name <b>shed_tool_conf.xml</b> '
            message += 'whose <b>&lt;toolbox&gt;</b> tag is <b>&lt;toolbox tool_path="../shed_tools"&gt;</b>).<p/>See the '
            message += '<a href="https://wiki.galaxyproject.org/InstallingRepositoriesToGalaxy" target="_blank">Installation '
            message += 'of Galaxy Tool Shed repository tools into a local Galaxy instance</a> section of the Galaxy Tool '
            message += 'Shed wiki for all of the details.'
            return trans.show_error_message( message )
        message = escape( kwd.get( 'message', '' ) )
        status = kwd.get( 'status', 'done' )
        shed_tool_conf = kwd.get( 'shed_tool_conf', None )
        tool_shed_url = kwd.get( 'tool_shed_url', '' )
        tool_shed_url = common_util.get_tool_shed_url_from_tool_shed_registry( trans.app, tool_shed_url )
        # Handle repository dependencies, which do not include those that are required only for compiling a dependent
        # repository's tool dependencies.
        has_repository_dependencies = util.string_as_bool( kwd.get( 'has_repository_dependencies', False ) )
        install_repository_dependencies = kwd.get( 'install_repository_dependencies', '' )
        # Every repository will be installed into the same tool panel section or all will be installed outside of any sections.
        new_tool_panel_section_label = kwd.get( 'new_tool_panel_section_label', '' )
        tool_panel_section_id = kwd.get( 'tool_panel_section_id', '' )
        tool_panel_section_keys = []
        # One or more repositories may include tools, but not necessarily all of them.
        includes_tools = util.string_as_bool( kwd.get( 'includes_tools', False ) )
        # Some tools should not be displayed in the tool panel (e.g., DataManager tools and datatype converters).
        includes_tools_for_display_in_tool_panel = util.string_as_bool( kwd.get( 'includes_tools_for_display_in_tool_panel', False ) )
        includes_tool_dependencies = util.string_as_bool( kwd.get( 'includes_tool_dependencies', False ) )
        install_tool_dependencies = kwd.get( 'install_tool_dependencies', '' )
        # In addition to installing new repositories, this method is called when updating an installed repository
        # to a new changeset_revision where the update includes newly defined repository dependencies.
        updating = util.asbool( kwd.get( 'updating', False ) )
        updating_repository_id = kwd.get( 'updating_repository_id', None )
        updating_to_changeset_revision = kwd.get( 'updating_to_changeset_revision', None )
        updating_to_ctx_rev = kwd.get( 'updating_to_ctx_rev', None )
        encoded_updated_metadata = kwd.get( 'encoded_updated_metadata', None )
        encoded_repo_info_dicts = kwd.get( 'encoded_repo_info_dicts', '' )
        if encoded_repo_info_dicts:
            encoded_repo_info_dicts = encoded_repo_info_dicts.split( encoding_util.encoding_sep )
        if not encoded_repo_info_dicts:
            # The request originated in the tool shed via a tool search or from this controller's
            # update_to_changeset_revision() method.
            repository_ids = kwd.get( 'repository_ids', None )
            if updating:
                # We have updated an installed repository where the updates included newly defined repository
                # and possibly tool dependencies.  We will have arrived here only if the updates include newly
                # defined repository dependencies.  We're preparing to allow the user to elect to install these
                # dependencies.  At this point, the repository has been updated to the latest changeset revision,
                # but the received repository id is from the Galaxy side (the caller is this controller's
                # update_to_changeset_revision() method.  We need to get the id of the same repository from the
                # Tool Shed side.
                repository = suc.get_tool_shed_repository_by_id( trans.app, updating_repository_id )
                # For backward compatibility to the 12/20/12 Galaxy release.
                try:
                    params = dict( name=str( repository.name ), owner=str( repository.owner ) )
                    pathspec = [ 'repository', 'get_repository_id' ]
                    repository_ids = common_util.tool_shed_get( trans.app, tool_shed_url, pathspec=pathspec, params=params )
                except Exception, e:
                    # The Tool Shed cannot handle the get_repository_id request, so the code must be older than the
                    # 04/2014 Galaxy release when it was introduced.  It will be safest to error out and let the
                    # Tool Shed admin update the Tool Shed to a later release.
                    message = 'The updates available for the repository <b>%s</b> ' % escape( str( repository.name ) )
                    message += 'include newly defined repository or tool dependency definitions, and attempting '
                    message += 'to update the repository resulted in the following error.  Contact the Tool Shed '
                    message += 'administrator if necessary.<br/>%s' % str( e )
                    status = 'error'
                    return trans.response.send_redirect( web.url_for( controller='admin_toolshed',
                                                                      action='browse_repositories',
                                                                      message=message,
                                                                      status=status ) )
                changeset_revisions = updating_to_changeset_revision
            else:
                changeset_revisions = kwd.get( 'changeset_revisions', None )
            # Get the information necessary to install each repository.
            params = dict( repository_ids=str( repository_ids ), changeset_revisions=str( changeset_revisions ) )
            pathspec = [ 'repository', 'get_repository_information' ]
            raw_text = common_util.tool_shed_get( trans.app, tool_shed_url, pathspec=pathspec, params=params )
            repo_information_dict = json.loads( raw_text )
            for encoded_repo_info_dict in repo_information_dict.get( 'repo_info_dicts', [] ):
                decoded_repo_info_dict = encoding_util.tool_shed_decode( encoded_repo_info_dict )
                if not includes_tools:
                    includes_tools = util.string_as_bool( decoded_repo_info_dict.get( 'includes_tools', False ) )
                if not includes_tools_for_display_in_tool_panel:
                    includes_tools_for_display_in_tool_panel = \
                        util.string_as_bool( decoded_repo_info_dict.get( 'includes_tools_for_display_in_tool_panel', False ) )
                if not has_repository_dependencies:
                    has_repository_dependencies = util.string_as_bool( repo_information_dict.get( 'has_repository_dependencies', False ) )
                if not includes_tool_dependencies:
                    includes_tool_dependencies = util.string_as_bool( repo_information_dict.get( 'includes_tool_dependencies', False ) )
            encoded_repo_info_dicts = util.listify( repo_information_dict.get( 'repo_info_dicts', [] ) )
        repo_info_dicts = [ encoding_util.tool_shed_decode( encoded_repo_info_dict ) for encoded_repo_info_dict in encoded_repo_info_dicts ]
        dd = dependency_display.DependencyDisplayer( trans.app )
        install_repository_manager = install_manager.InstallRepositoryManager( trans.app )
        if ( ( not includes_tools_for_display_in_tool_panel and kwd.get( 'select_shed_tool_panel_config_button', False ) ) or
             ( includes_tools_for_display_in_tool_panel and kwd.get( 'select_tool_panel_section_button', False ) ) ):
            if updating:
                repository = suc.get_tool_shed_repository_by_id( trans.app, updating_repository_id )
                decoded_updated_metadata = encoding_util.tool_shed_decode( encoded_updated_metadata )
                # Now that the user has decided whether they will handle dependencies, we can update
                # the repository to the latest revision.
                repository = trans.app.update_repository_manager.update_repository_record( repository=repository,
                                                                                           updated_metadata_dict=decoded_updated_metadata,
                                                                                           updated_changeset_revision=updating_to_changeset_revision,
                                                                                           updated_ctx_rev=updating_to_ctx_rev )
            install_repository_dependencies = CheckboxField.is_checked( install_repository_dependencies )
            if includes_tool_dependencies:
                install_tool_dependencies = CheckboxField.is_checked( install_tool_dependencies )
            else:
                install_tool_dependencies = False
            tool_path = suc.get_tool_path_by_shed_tool_conf_filename( trans.app, shed_tool_conf )
            installation_dict = dict( install_repository_dependencies=install_repository_dependencies,
                                      new_tool_panel_section_label=new_tool_panel_section_label,
                                      no_changes_checked=False,
                                      repo_info_dicts=repo_info_dicts,
                                      tool_panel_section_id=tool_panel_section_id,
                                      tool_path=tool_path,
                                      tool_shed_url=tool_shed_url )
            created_or_updated_tool_shed_repositories, tool_panel_section_keys, repo_info_dicts, filtered_repo_info_dicts = \
                install_repository_manager.handle_tool_shed_repositories( installation_dict )
            if created_or_updated_tool_shed_repositories:
                installation_dict = dict( created_or_updated_tool_shed_repositories=created_or_updated_tool_shed_repositories,
                                          filtered_repo_info_dicts=filtered_repo_info_dicts,
                                          has_repository_dependencies=has_repository_dependencies,
                                          includes_tool_dependencies=includes_tool_dependencies,
                                          includes_tools=includes_tools,
                                          includes_tools_for_display_in_tool_panel=includes_tools_for_display_in_tool_panel,
                                          install_repository_dependencies=install_repository_dependencies,
                                          install_tool_dependencies=install_tool_dependencies,
                                          message=message,
                                          new_tool_panel_section_label=new_tool_panel_section_label,
                                          shed_tool_conf=shed_tool_conf,
                                          status=status,
                                          tool_panel_section_id=tool_panel_section_id,
                                          tool_panel_section_keys=tool_panel_section_keys,
                                          tool_path=tool_path,
                                          tool_shed_url=tool_shed_url )
                encoded_kwd, query, tool_shed_repositories, encoded_repository_ids = \
                    install_repository_manager.initiate_repository_installation( installation_dict )
                return trans.fill_template( 'admin/tool_shed_repository/initiate_repository_installation.mako',
                                            encoded_kwd=encoded_kwd,
                                            query=query,
                                            tool_shed_repositories=tool_shed_repositories,
                                            initiate_repository_installation_ids=encoded_repository_ids,
                                            reinstalling=False )
            else:
                kwd[ 'message' ] = message
                kwd[ 'status' ] = status
                return trans.response.send_redirect( web.url_for( controller='admin_toolshed',
                                                                  action='manage_repositories',
                                                                  **kwd ) )
        shed_tool_conf_select_field = tool_util.build_shed_tool_conf_select_field( trans.app )
        tool_path = suc.get_tool_path_by_shed_tool_conf_filename( trans.app, shed_tool_conf )
        tool_panel_section_select_field = tool_util.build_tool_panel_section_select_field( trans.app )
        if len( repo_info_dicts ) == 1:
            # If we're installing or updating a single repository, see if it contains a readme or
            # dependencies that we can display.
            repo_info_dict = repo_info_dicts[ 0 ]
            dependencies_for_repository_dict = \
                trans.app.installed_repository_manager.get_dependencies_for_repository( tool_shed_url,
                                                                                        repo_info_dict,
                                                                                        includes_tool_dependencies,
                                                                                        updating=updating )
            if not has_repository_dependencies:
                has_repository_dependencies = dependencies_for_repository_dict.get( 'has_repository_dependencies', False )
            if not includes_tool_dependencies:
                includes_tool_dependencies = dependencies_for_repository_dict.get( 'includes_tool_dependencies', False )
            if not includes_tools:
                includes_tools = dependencies_for_repository_dict.get( 'includes_tools', False )
            if not includes_tools_for_display_in_tool_panel:
                includes_tools_for_display_in_tool_panel = \
                    dependencies_for_repository_dict.get( 'includes_tools_for_display_in_tool_panel', False )
            installed_repository_dependencies = dependencies_for_repository_dict.get( 'installed_repository_dependencies', None )
            installed_tool_dependencies = dependencies_for_repository_dict.get( 'installed_tool_dependencies', None )
            missing_repository_dependencies = dependencies_for_repository_dict.get( 'missing_repository_dependencies', None )
            missing_tool_dependencies = dependencies_for_repository_dict.get( 'missing_tool_dependencies', None )
            readme_files_dict = readme_util.get_readme_files_dict_for_display( trans.app, tool_shed_url, repo_info_dict )
            # We're handling 1 of 3 scenarios here: (1) we're installing a tool shed repository for the first time, so we've
            # retrieved the list of installed and missing repository dependencies from the database (2) we're handling the
            # scenario where an error occurred during the installation process, so we have a tool_shed_repository record in
            # the database with associated repository dependency records.  Since we have the repository dependencies in both
            # of the above 2 cases, we'll merge the list of missing repository dependencies into the list of installed
            # repository dependencies since each displayed repository dependency will display a status, whether installed or
            # missing.  The 3rd scenario is where we're updating an installed repository and the updates include newly
            # defined repository (and possibly tool) dependencies.  In this case, merging will result in newly defined
            # dependencies to be lost.  We pass the updating parameter to make sure merging occurs only when appropriate.
            containers_dict = \
                dd.populate_containers_dict_for_new_install( tool_shed_url=tool_shed_url,
                                                             tool_path=tool_path,
                                                             readme_files_dict=readme_files_dict,
                                                             installed_repository_dependencies=installed_repository_dependencies,
                                                             missing_repository_dependencies=missing_repository_dependencies,
                                                             installed_tool_dependencies=installed_tool_dependencies,
                                                             missing_tool_dependencies=missing_tool_dependencies,
                                                             updating=updating )
        else:
            # We're installing a list of repositories, each of which may have tool dependencies or repository dependencies.
            containers_dicts = []
            for repo_info_dict in repo_info_dicts:
                dependencies_for_repository_dict = \
                    trans.app.installed_repository_manager.get_dependencies_for_repository( tool_shed_url,
                                                                                            repo_info_dict,
                                                                                            includes_tool_dependencies,
                                                                                            updating=updating )
                if not has_repository_dependencies:
                    has_repository_dependencies = dependencies_for_repository_dict.get( 'has_repository_dependencies', False )
                if not includes_tool_dependencies:
                    includes_tool_dependencies = dependencies_for_repository_dict.get( 'includes_tool_dependencies', False )
                if not includes_tools:
                    includes_tools = dependencies_for_repository_dict.get( 'includes_tools', False )
                if not includes_tools_for_display_in_tool_panel:
                    includes_tools_for_display_in_tool_panel = \
                        dependencies_for_repository_dict.get( 'includes_tools_for_display_in_tool_panel', False )
                installed_repository_dependencies = dependencies_for_repository_dict.get( 'installed_repository_dependencies', None )
                installed_tool_dependencies = dependencies_for_repository_dict.get( 'installed_tool_dependencies', None )
                missing_repository_dependencies = dependencies_for_repository_dict.get( 'missing_repository_dependencies', None )
                missing_tool_dependencies = dependencies_for_repository_dict.get( 'missing_tool_dependencies', None )
                containers_dict = dd.populate_containers_dict_for_new_install(
                    tool_shed_url=tool_shed_url,
                    tool_path=tool_path,
                    readme_files_dict=None,
                    installed_repository_dependencies=installed_repository_dependencies,
                    missing_repository_dependencies=missing_repository_dependencies,
                    installed_tool_dependencies=installed_tool_dependencies,
                    missing_tool_dependencies=missing_tool_dependencies,
                    updating=updating
                )
                containers_dicts.append( containers_dict )
            # Merge all containers into a single container.
            containers_dict = dd.merge_containers_dicts_for_new_install( containers_dicts )
        # Handle tool dependencies check box.
        if trans.app.config.tool_dependency_dir is None:
            if includes_tool_dependencies:
                message = "Tool dependencies defined in this repository can be automatically installed if you set "
                message += "the value of your <b>tool_dependency_dir</b> setting in your Galaxy config file "
                message += "(galaxy.ini) and restart your Galaxy server before installing the repository."
                status = "warning"
            install_tool_dependencies_check_box_checked = False
        else:
            install_tool_dependencies_check_box_checked = True
        install_tool_dependencies_check_box = CheckboxField( 'install_tool_dependencies',
                                                             checked=install_tool_dependencies_check_box_checked )
        # Handle repository dependencies check box.
        install_repository_dependencies_check_box = CheckboxField( 'install_repository_dependencies', checked=True )
        encoded_repo_info_dicts = encoding_util.encoding_sep.join( encoded_repo_info_dicts )
        tool_shed_url = kwd[ 'tool_shed_url' ]
        if includes_tools_for_display_in_tool_panel:
            return trans.fill_template( '/admin/tool_shed_repository/select_tool_panel_section.mako',
                                        encoded_repo_info_dicts=encoded_repo_info_dicts,
                                        updating=updating,
                                        updating_repository_id=updating_repository_id,
                                        updating_to_ctx_rev=updating_to_ctx_rev,
                                        updating_to_changeset_revision=updating_to_changeset_revision,
                                        encoded_updated_metadata=encoded_updated_metadata,
                                        includes_tools=includes_tools,
                                        includes_tools_for_display_in_tool_panel=includes_tools_for_display_in_tool_panel,
                                        includes_tool_dependencies=includes_tool_dependencies,
                                        install_tool_dependencies_check_box=install_tool_dependencies_check_box,
                                        has_repository_dependencies=has_repository_dependencies,
                                        install_repository_dependencies_check_box=install_repository_dependencies_check_box,
                                        new_tool_panel_section_label=new_tool_panel_section_label,
                                        containers_dict=containers_dict,
                                        shed_tool_conf=shed_tool_conf,
                                        shed_tool_conf_select_field=shed_tool_conf_select_field,
                                        tool_panel_section_select_field=tool_panel_section_select_field,
                                        tool_shed_url=tool_shed_url,
                                        message=message,
                                        status=status )
        else:
            # If installing repositories that includes no tools and has no repository dependencies, display a page
            # allowing the Galaxy administrator to select a shed-related tool panel configuration file whose tool_path
            # setting will be the location the repositories will be installed.
            return trans.fill_template( '/admin/tool_shed_repository/select_shed_tool_panel_config.mako',
                                        encoded_repo_info_dicts=encoded_repo_info_dicts,
                                        updating=updating,
                                        updating_repository_id=updating_repository_id,
                                        updating_to_ctx_rev=updating_to_ctx_rev,
                                        updating_to_changeset_revision=updating_to_changeset_revision,
                                        encoded_updated_metadata=encoded_updated_metadata,
                                        includes_tools=includes_tools,
                                        includes_tools_for_display_in_tool_panel=includes_tools_for_display_in_tool_panel,
                                        includes_tool_dependencies=includes_tool_dependencies,
                                        install_tool_dependencies_check_box=install_tool_dependencies_check_box,
                                        has_repository_dependencies=has_repository_dependencies,
                                        install_repository_dependencies_check_box=install_repository_dependencies_check_box,
                                        new_tool_panel_section_label=new_tool_panel_section_label,
                                        containers_dict=containers_dict,
                                        shed_tool_conf=shed_tool_conf,
                                        shed_tool_conf_select_field=shed_tool_conf_select_field,
                                        tool_panel_section_select_field=tool_panel_section_select_field,
                                        tool_shed_url=tool_shed_url,
                                        message=message,
                                        status=status )

    @web.expose
    @web.require_admin
    def preview_repository( self, trans, **kwd ):
        tool_shed_url = kwd.get( 'tool_shed_url', '' )
        tsr_id = kwd.get( 'tsr_id', '' )
        toolshed_data = json.loads( common_util.tool_shed_get( trans.app, tool_shed_url, pathspec=[ 'api', 'repositories', tsr_id ] ) )
        toolshed_data[ 'metadata' ] = json.loads( common_util.tool_shed_get( trans.app, tool_shed_url, pathspec=[ 'api', 'repositories', tsr_id, 'metadata' ] ) )
        shed_tool_conf_select_field = tool_util.build_shed_tool_conf_select_field( trans.app )
        tool_panel_section_select_field = tool_util.build_tool_panel_section_select_field( trans.app )
        return trans.fill_template( '/admin/tool_shed_repository/preview_repository.mako',
                                    tool_shed_url=tool_shed_url,
                                    toolshed_data=toolshed_data,
                                    tool_panel_section_select_field=tool_panel_section_select_field,
                                    shed_tool_conf_select_field=shed_tool_conf_select_field )

    @web.expose
    @web.require_admin
    def purge_repository( self, trans, **kwd ):
        """Purge a "white ghost" repository from the database."""
        repository_id = kwd.get( 'id', None )
        new_kwd = {}
        if repository_id is not None:
            repository = repository_util.get_installed_tool_shed_repository( trans.app, repository_id )
            if repository:
                if repository.is_new:
                    if kwd.get( 'purge_repository_button', False ):
                        irm = trans.app.installed_repository_manager
                        purge_status, purge_message = irm.purge_repository( repository )
                        if purge_status == 'ok':
                            new_kwd[ 'status' ] = "done"
                        else:
                            new_kwd[ 'status' ] = 'error'
                        new_kwd[ 'message' ] = purge_message
                    else:
                        return trans.fill_template( 'admin/tool_shed_repository/purge_repository_confirmation.mako',
                                                    repository=repository )
                else:
                    new_kwd[ 'status' ] = 'error'
                    new_kwd[ 'message' ] = 'Repositories must have a <b>New</b> status in order to be purged.'
            else:
                new_kwd[ 'status' ] = 'error'
                new_kwd[ 'message' ] = 'Cannot locate the database record for the repository with encoded id %s.' % str( repository_id )
        else:
            new_kwd[ 'status' ] = 'error'
            new_kwd[ 'message' ] = 'Invalid repository id value "None" received for repository to be purged.'
        return trans.response.send_redirect( web.url_for( controller='admin_toolshed',
                                                          action='browse_repositories',
                                                          **new_kwd ) )

    @web.expose
    @web.require_admin
    def reinstall_repository( self, trans, **kwd ):
        """
        Reinstall a tool shed repository that has been previously uninstalled, making sure to handle all repository
        and tool dependencies of the repository.
        """
        rdim = repository_dependency_manager.RepositoryDependencyInstallManager( trans.app )
        message = escape( kwd.get( 'message', '' ) )
        status = kwd.get( 'status', 'done' )
        repository_id = kwd[ 'id' ]
        tool_shed_repository = repository_util.get_installed_tool_shed_repository( trans.app, repository_id )
        no_changes = kwd.get( 'no_changes', '' )
        no_changes_checked = CheckboxField.is_checked( no_changes )
        install_repository_dependencies = CheckboxField.is_checked( kwd.get( 'install_repository_dependencies', '' ) )
        install_tool_dependencies = CheckboxField.is_checked( kwd.get( 'install_tool_dependencies', '' ) )
        shed_tool_conf, tool_path, relative_install_dir = \
            suc.get_tool_panel_config_tool_path_install_dir( trans.app, tool_shed_repository )
        repository_clone_url = common_util.generate_clone_url_for_installed_repository( trans.app, tool_shed_repository )
        tool_shed_url = common_util.get_tool_shed_url_from_tool_shed_registry( trans.app, tool_shed_repository.tool_shed )
        tool_section = None
        tool_panel_section_id = kwd.get( 'tool_panel_section_id', '' )
        new_tool_panel_section_label = kwd.get( 'new_tool_panel_section_label', '' )
        tool_panel_section_key = None
        tool_panel_section_keys = []
        metadata = tool_shed_repository.metadata
        # Keep track of tool dependencies defined for the current repository or those defined for any of
        # its repository dependencies.
        includes_tool_dependencies = tool_shed_repository.includes_tool_dependencies
        if tool_shed_repository.includes_tools_for_display_in_tool_panel:
            tpm = tool_panel_manager.ToolPanelManager( trans.app )
            # Handle the selected tool panel location for loading tools included in the tool shed repository.
            tool_section, tool_panel_section_key = \
                tpm.handle_tool_panel_selection( toolbox=trans.app.toolbox,
                                                 metadata=metadata,
                                                 no_changes_checked=no_changes_checked,
                                                 tool_panel_section_id=tool_panel_section_id,
                                                 new_tool_panel_section_label=new_tool_panel_section_label )
            if tool_section is not None:
                # Just in case the tool_section.id differs from tool_panel_section_id, which it shouldn't...
                tool_panel_section_id = str( tool_section.id )
        if tool_shed_repository.status == trans.install_model.ToolShedRepository.installation_status.UNINSTALLED:
            repository_type = suc.get_repository_type_from_tool_shed(trans.app,
                                                                     tool_shed_url,
                                                                     tool_shed_repository.name,
                                                                     tool_shed_repository.owner)
            if repository_type == rt_util.TOOL_DEPENDENCY_DEFINITION:
                # Repositories of type tool_dependency_definition must get the latest
                # metadata from the Tool Shed since they have only a single installable
                # revision.
                raw_text = suc.get_tool_dependency_definition_metadata_from_tool_shed(trans.app,
                                                                                      tool_shed_url,
                                                                                      tool_shed_repository.name,
                                                                                      tool_shed_repository.owner)
                new_meta = json.loads(raw_text)
                # Clean up old repository dependency and tool dependency relationships.
                suc.clean_dependency_relationships(trans, new_meta, tool_shed_repository, tool_shed_url)
            # The repository's status must be updated from 'Uninstalled' to 'New' when initiating reinstall
            # so the repository_installation_updater will function.
            tool_shed_repository = suc.create_or_update_tool_shed_repository( trans.app,
                                                                              tool_shed_repository.name,
                                                                              tool_shed_repository.description,
                                                                              tool_shed_repository.installed_changeset_revision,
                                                                              tool_shed_repository.ctx_rev,
                                                                              repository_clone_url,
                                                                              metadata,
                                                                              trans.install_model.ToolShedRepository.installation_status.NEW,
                                                                              tool_shed_repository.changeset_revision,
                                                                              tool_shed_repository.owner,
                                                                              tool_shed_repository.dist_to_shed )
        ctx_rev = suc.get_ctx_rev( trans.app,
                                   tool_shed_url,
                                   tool_shed_repository.name,
                                   tool_shed_repository.owner,
                                   tool_shed_repository.installed_changeset_revision )
        repo_info_dicts = []
        repo_info_dict = kwd.get( 'repo_info_dict', None )
        if repo_info_dict:
            if isinstance( repo_info_dict, string_types ):
                repo_info_dict = encoding_util.tool_shed_decode( repo_info_dict )
        else:
            # Entering this else block occurs only if the tool_shed_repository does not include any valid tools.
            if install_repository_dependencies:
                repository_dependencies = \
                    rdim.get_repository_dependencies_for_installed_tool_shed_repository( trans.app,
                                                                                         tool_shed_repository )
            else:
                repository_dependencies = None
            if metadata:
                tool_dependencies = metadata.get( 'tool_dependencies', None )
            else:
                tool_dependencies = None
            repo_info_dict = repository_util.create_repo_info_dict( trans.app,
                                                                    repository_clone_url=repository_clone_url,
                                                                    changeset_revision=tool_shed_repository.changeset_revision,
                                                                    ctx_rev=ctx_rev,
                                                                    repository_owner=tool_shed_repository.owner,
                                                                    repository_name=tool_shed_repository.name,
                                                                    tool_dependencies=tool_dependencies,
                                                                    repository_dependencies=repository_dependencies )
        if repo_info_dict not in repo_info_dicts:
            repo_info_dicts.append( repo_info_dict )
        # Make sure all tool_shed_repository records exist.
        created_or_updated_tool_shed_repositories, tool_panel_section_keys, repo_info_dicts, filtered_repo_info_dicts = \
            rdim.create_repository_dependency_objects( tool_path=tool_path,
                                                       tool_shed_url=tool_shed_url,
                                                       repo_info_dicts=repo_info_dicts,
                                                       install_repository_dependencies=install_repository_dependencies,
                                                       no_changes_checked=no_changes_checked,
                                                       tool_panel_section_id=tool_panel_section_id )
        # Default the selected tool panel location for loading tools included in each newly installed required
        # tool shed repository to the location selected for the repository selected for re-installation.
        for index, tps_key in enumerate( tool_panel_section_keys ):
            if tps_key is None:
                tool_panel_section_keys[ index ] = tool_panel_section_key
        encoded_repository_ids = [ trans.security.encode_id( r.id ) for r in created_or_updated_tool_shed_repositories ]
        new_kwd = dict( includes_tool_dependencies=includes_tool_dependencies,
                        includes_tools=tool_shed_repository.includes_tools,
                        includes_tools_for_display_in_tool_panel=tool_shed_repository.includes_tools_for_display_in_tool_panel,
                        install_tool_dependencies=install_tool_dependencies,
                        repo_info_dicts=filtered_repo_info_dicts,
                        message=message,
                        new_tool_panel_section_label=new_tool_panel_section_label,
                        shed_tool_conf=shed_tool_conf,
                        status=status,
                        tool_panel_section_id=tool_panel_section_id,
                        tool_path=tool_path,
                        tool_panel_section_keys=tool_panel_section_keys,
                        tool_shed_repository_ids=encoded_repository_ids,
                        tool_shed_url=tool_shed_url )
        encoded_kwd = encoding_util.tool_shed_encode( new_kwd )
        tsr_ids = [ r.id for r in created_or_updated_tool_shed_repositories  ]
        tool_shed_repositories = []
        for tsr_id in tsr_ids:
            tsr = trans.install_model.context.query( trans.install_model.ToolShedRepository ).get( tsr_id )
            tool_shed_repositories.append( tsr )
        clause_list = []
        for tsr_id in tsr_ids:
            clause_list.append( trans.install_model.ToolShedRepository.table.c.id == tsr_id )
        query = trans.install_model.context.current.query( trans.install_model.ToolShedRepository ) \
                                           .filter( or_( *clause_list ) )
        return trans.fill_template( 'admin/tool_shed_repository/initiate_repository_installation.mako',
                                    encoded_kwd=encoded_kwd,
                                    query=query,
                                    tool_shed_repositories=tool_shed_repositories,
                                    initiate_repository_installation_ids=encoded_repository_ids,
                                    reinstalling=True )

    @web.expose
    @web.require_admin
    def repair_repository( self, trans, **kwd ):
        """
        Inspect the repository dependency hierarchy for a specified repository and attempt to make sure they are all properly installed as well as
        each repository's tool dependencies.
        """
        message = escape( kwd.get( 'message', '' ) )
        status = kwd.get( 'status', 'done' )
        repository_id = kwd.get( 'id', None )
        if not repository_id:
            message = 'Invalid installed tool shed repository id %s received.' % str( repository_id )
            status = 'error'
            return trans.response.send_redirect( web.url_for( controller='admin_toolshed',
                                                              action='browse_repositories',
                                                              message=message,
                                                              status=status ) )
        tool_shed_repository = repository_util.get_installed_tool_shed_repository( trans.app, repository_id )
        rrm = RepairRepositoryManager( trans.app )
        if kwd.get( 'repair_repository_button', False ):
            encoded_repair_dict = kwd.get( 'repair_dict', None )
            if encoded_repair_dict:
                repair_dict = encoding_util.tool_shed_decode( encoded_repair_dict )
            else:
                repair_dict = None
            if not repair_dict:
                repair_dict = rrm.get_repair_dict( tool_shed_repository )
            ordered_tsr_ids = repair_dict.get( 'ordered_tsr_ids', [] )
            ordered_repo_info_dicts = repair_dict.get( 'ordered_repo_info_dicts', [] )
            if ordered_tsr_ids and ordered_repo_info_dicts:
                repositories_for_repair = []
                for tsr_id in ordered_tsr_ids:
                    repository = trans.install_model.context.query( trans.install_model.ToolShedRepository ).get( trans.security.decode_id( tsr_id ) )
                    repositories_for_repair.append( repository )
                return self.repair_tool_shed_repositories( trans, rrm, repositories_for_repair, ordered_repo_info_dicts )
        tool_shed_repository = repository_util.get_installed_tool_shed_repository( trans.app, repository_id )
        repair_dict = rrm.get_repair_dict( tool_shed_repository )
        encoded_repair_dict = encoding_util.tool_shed_encode( repair_dict )
        ordered_tsr_ids = repair_dict.get( 'ordered_tsr_ids', [] )
        ordered_repo_info_dicts = repair_dict.get( 'ordered_repo_info_dicts', [] )
        return trans.fill_template( 'admin/tool_shed_repository/repair_repository.mako',
                                    repository=tool_shed_repository,
                                    encoded_repair_dict=encoded_repair_dict,
                                    repair_dict=repair_dict,
                                    message=message,
                                    status=status )

    @web.expose
    @web.require_admin
    def repair_tool_shed_repositories( self, trans, repair_repository_manager, tool_shed_repositories, repo_info_dicts, **kwd  ):
        """Repair specified tool shed repositories."""
        # The received lists of tool_shed_repositories and repo_info_dicts are ordered.
        for index, tool_shed_repository in enumerate( tool_shed_repositories ):
            repo_info_dict = repo_info_dicts[ index ]
            repair_repository_manager.repair_tool_shed_repository( tool_shed_repository,
                                                                   encoding_util.tool_shed_encode( repo_info_dict ) )
        tsr_ids_for_monitoring = [ trans.security.encode_id( tsr.id ) for tsr in tool_shed_repositories ]
        return trans.response.send_redirect( web.url_for( controller='admin_toolshed',
                                                          action='monitor_repository_installation',
                                                          tool_shed_repository_ids=tsr_ids_for_monitoring ) )

    @web.json
    def repository_installation_status_updates( self, trans, ids=None, status_list=None ):
        # Avoid caching
        trans.response.headers[ 'Pragma' ] = 'no-cache'
        trans.response.headers[ 'Expires' ] = '0'
        # Create new HTML for any ToolShedRepository records whose status that has changed.
        rval = []
        if ids is not None and status_list is not None:
            ids = util.listify( ids )
            status_list = util.listify( status_list )
            for tup in zip( ids, status_list ):
                id, status = tup
                repository = trans.install_model.context.query( trans.install_model.ToolShedRepository ).get( trans.security.decode_id( id ) )
                if repository.status != status:
                    rval.append( dict( id=id,
                                       status=repository.status,
                                       html_status=unicode( trans.fill_template( "admin/tool_shed_repository/repository_installation_status.mako",
                                                                                 repository=repository ),
                                                            'utf-8' ) ) )
        return rval

    @web.expose
    @web.require_admin
    def reselect_tool_panel_section( self, trans, **kwd ):
        """
        Select or change the tool panel section to contain the tools included in the tool shed repository
        being reinstalled.  If there are updates available for the repository in the tool shed, the
        tool_dependencies and repository_dependencies associated with the updated changeset revision will
        have been retrieved from the tool shed and passed in the received kwd.  In this case, the stored
        tool shed repository metadata from the Galaxy database will not be used since it is outdated.
        """
        message = ''
        status = 'done'
        repository_id = kwd.get( 'id', None )
        latest_changeset_revision = kwd.get( 'latest_changeset_revision', None )
        latest_ctx_rev = kwd.get( 'latest_ctx_rev', None )
        tool_shed_repository = repository_util.get_installed_tool_shed_repository( trans.app, repository_id )
        repository_clone_url = common_util.generate_clone_url_for_installed_repository( trans.app, tool_shed_repository )
        metadata = tool_shed_repository.metadata
        tool_shed_url = common_util.get_tool_shed_url_from_tool_shed_registry( trans.app, str( tool_shed_repository.tool_shed ) )
        tool_path = tool_shed_repository.get_tool_relative_path( trans.app )[0]
        if latest_changeset_revision and latest_ctx_rev:
            # There are updates available in the tool shed for the repository, so use the received
            # dependency information which was retrieved from the tool shed.
            encoded_updated_repo_info_dict = kwd.get( 'updated_repo_info_dict', None )
            updated_repo_info_dict = encoding_util.tool_shed_decode( encoded_updated_repo_info_dict )
            readme_files_dict = updated_repo_info_dict.get( 'readme_files_dict', None )
            includes_data_managers = updated_repo_info_dict.get( 'includes_data_managers', False )
            includes_datatypes = updated_repo_info_dict.get( 'includes_datatypes', False )
            includes_workflows = updated_repo_info_dict.get( 'includes_workflows', False )
            includes_tool_dependencies = updated_repo_info_dict.get( 'includes_tool_dependencies', False )
            repo_info_dict = updated_repo_info_dict[ 'repo_info_dict' ]
        else:
            # There are no updates available from the tool shed for the repository, so use its locally stored metadata.
            includes_data_managers = False
            includes_datatypes = False
            includes_tool_dependencies = False
            includes_workflows = False
            readme_files_dict = None
            tool_dependencies = None
            if metadata:
                if 'data_manager' in metadata:
                    includes_data_managers = True
                if 'datatypes' in metadata:
                    includes_datatypes = True
                if 'tool_dependencies' in metadata:
                    includes_tool_dependencies = True
                if 'workflows' in metadata:
                    includes_workflows = True
                # Since we're reinstalling, we need to send a request to the tool shed to get the README files.
                params = dict( name=tool_shed_repository.name,
                               owner=tool_shed_repository.owner,
                               changeset_revision=tool_shed_repository.installed_changeset_revision )
                pathspec = [ 'repository', 'get_readme_files' ]
                raw_text = common_util.tool_shed_get( trans.app, tool_shed_url, pathspec=pathspec, params=params )
                readme_files_dict = json.loads( raw_text )
                tool_dependencies = metadata.get( 'tool_dependencies', None )
            rdim = repository_dependency_manager.RepositoryDependencyInstallManager( trans.app )
            repository_dependencies = \
                rdim.get_repository_dependencies_for_installed_tool_shed_repository( trans.app,
                                                                                     tool_shed_repository )
            repo_info_dict = repository_util.create_repo_info_dict( trans.app,
                                                                    repository_clone_url=repository_clone_url,
                                                                    changeset_revision=tool_shed_repository.installed_changeset_revision,
                                                                    ctx_rev=tool_shed_repository.ctx_rev,
                                                                    repository_owner=tool_shed_repository.owner,
                                                                    repository_name=tool_shed_repository.name,
                                                                    tool_dependencies=tool_dependencies,
                                                                    repository_dependencies=repository_dependencies )
        irm = trans.app.installed_repository_manager
        dependencies_for_repository_dict = irm.get_dependencies_for_repository( tool_shed_url,
                                                                                repo_info_dict,
                                                                                includes_tool_dependencies,
                                                                                updating=True )
        includes_tool_dependencies = dependencies_for_repository_dict.get( 'includes_tool_dependencies', False )
        includes_tools = dependencies_for_repository_dict.get( 'includes_tools', False )
        includes_tools_for_display_in_tool_panel = dependencies_for_repository_dict.get( 'includes_tools_for_display_in_tool_panel', False )
        installed_repository_dependencies = dependencies_for_repository_dict.get( 'installed_repository_dependencies', None )
        installed_tool_dependencies = dependencies_for_repository_dict.get( 'installed_tool_dependencies', None )
        missing_repository_dependencies = dependencies_for_repository_dict.get( 'missing_repository_dependencies', None )
        missing_tool_dependencies = dependencies_for_repository_dict.get( 'missing_tool_dependencies', None )
        if installed_repository_dependencies or missing_repository_dependencies:
            has_repository_dependencies = True
        else:
            has_repository_dependencies = False
        if includes_tools_for_display_in_tool_panel:
            # Get the location in the tool panel in which the tools were originally loaded.
            if 'tool_panel_section' in metadata:
                tool_panel_dict = metadata[ 'tool_panel_section' ]
                if tool_panel_dict:
                    if tool_util.panel_entry_per_tool( tool_panel_dict ):
                        # The following forces everything to be loaded into 1 section (or no section) in the tool panel.
                        tool_section_dicts = tool_panel_dict[ tool_panel_dict.keys()[ 0 ] ]
                        tool_section_dict = tool_section_dicts[ 0 ]
                        original_section_name = tool_section_dict[ 'name' ]
                    else:
                        original_section_name = tool_panel_dict[ 'name' ]
                else:
                    original_section_name = ''
            else:
                original_section_name = ''
            tool_panel_section_select_field = tool_util.build_tool_panel_section_select_field( trans.app )
            no_changes_check_box = CheckboxField( 'no_changes', checked=True )
            if original_section_name:
                message += "The tools contained in your <b>%s</b> repository were last loaded into the tool panel section <b>%s</b>.  " \
                    % ( escape( tool_shed_repository.name ), original_section_name )
                message += "Uncheck the <b>No changes</b> check box and select a different tool panel section to load the tools in a "
                message += "different section in the tool panel.  "
                status = 'warning'
            else:
                message += "The tools contained in your <b>%s</b> repository were last loaded into the tool panel outside of any sections.  " % escape( tool_shed_repository.name )
                message += "Uncheck the <b>No changes</b> check box and select a tool panel section to load the tools into that section.  "
                status = 'warning'
        else:
            no_changes_check_box = None
            original_section_name = ''
            tool_panel_section_select_field = None
        shed_tool_conf_select_field = tool_util.build_shed_tool_conf_select_field( trans.app )
        dd = dependency_display.DependencyDisplayer( trans.app )
        containers_dict = \
            dd.populate_containers_dict_for_new_install( tool_shed_url=tool_shed_url,
                                                         tool_path=tool_path,
                                                         readme_files_dict=readme_files_dict,
                                                         installed_repository_dependencies=installed_repository_dependencies,
                                                         missing_repository_dependencies=missing_repository_dependencies,
                                                         installed_tool_dependencies=installed_tool_dependencies,
                                                         missing_tool_dependencies=missing_tool_dependencies,
                                                         updating=False )
        # Since we're reinstalling we'll merge the list of missing repository dependencies into the list of
        # installed repository dependencies since each displayed repository dependency will display a status,
        # whether installed or missing.
        containers_dict = dd.merge_missing_repository_dependencies_to_installed_container( containers_dict )
        # Handle repository dependencies check box.
        install_repository_dependencies_check_box = CheckboxField( 'install_repository_dependencies', checked=True )
        # Handle tool dependencies check box.
        if trans.app.config.tool_dependency_dir is None:
            if includes_tool_dependencies:
                message += "Tool dependencies defined in this repository can be automatically installed if you set the value of your <b>tool_dependency_dir</b> "
                message += "setting in your Galaxy config file (galaxy.ini) and restart your Galaxy server before installing the repository.  "
                status = "warning"
            install_tool_dependencies_check_box_checked = False
        else:
            install_tool_dependencies_check_box_checked = True
        install_tool_dependencies_check_box = CheckboxField( 'install_tool_dependencies', checked=install_tool_dependencies_check_box_checked )
        return trans.fill_template( '/admin/tool_shed_repository/reselect_tool_panel_section.mako',
                                    repository=tool_shed_repository,
                                    no_changes_check_box=no_changes_check_box,
                                    original_section_name=original_section_name,
                                    includes_data_managers=includes_data_managers,
                                    includes_datatypes=includes_datatypes,
                                    includes_tools=includes_tools,
                                    includes_tools_for_display_in_tool_panel=includes_tools_for_display_in_tool_panel,
                                    includes_tool_dependencies=includes_tool_dependencies,
                                    includes_workflows=includes_workflows,
                                    has_repository_dependencies=has_repository_dependencies,
                                    install_repository_dependencies_check_box=install_repository_dependencies_check_box,
                                    install_tool_dependencies_check_box=install_tool_dependencies_check_box,
                                    containers_dict=containers_dict,
                                    tool_panel_section_select_field=tool_panel_section_select_field,
                                    shed_tool_conf_select_field=shed_tool_conf_select_field,
                                    encoded_repo_info_dict=encoding_util.tool_shed_encode( repo_info_dict ),
                                    repo_info_dict=repo_info_dict,
                                    message=message,
                                    status=status )

    @web.expose
    @web.require_admin
    def reset_metadata_on_selected_installed_repositories( self, trans, **kwd ):
        irmm = InstalledRepositoryMetadataManager( trans.app )
        if 'reset_metadata_on_selected_repositories_button' in kwd:
            message, status = irmm.reset_metadata_on_selected_repositories( trans.user, **kwd )
        else:
            message = escape( kwd.get( 'message', '' ) )
            status = kwd.get( 'status', 'done' )
        repositories_select_field = irmm.build_repository_ids_select_field()
        return trans.fill_template( '/admin/tool_shed_repository/reset_metadata_on_selected_repositories.mako',
                                    repositories_select_field=repositories_select_field,
                                    message=message,
                                    status=status )

    @web.expose
    @web.require_admin
    def reset_repository_metadata( self, trans, id ):
        """Reset all metadata on a single installed tool shed repository."""
        repository = repository_util.get_installed_tool_shed_repository( trans.app, id )
        repository_clone_url = common_util.generate_clone_url_for_installed_repository( trans.app, repository )
        tool_path, relative_install_dir = repository.get_tool_relative_path( trans.app )
        if relative_install_dir:
            original_metadata_dict = repository.metadata
            irmm = InstalledRepositoryMetadataManager( app=trans.app,
                                                       repository=repository,
                                                       changeset_revision=repository.changeset_revision,
                                                       repository_clone_url=repository_clone_url,
                                                       shed_config_dict=repository.get_shed_config_dict( trans.app ),
                                                       relative_install_dir=relative_install_dir,
                                                       repository_files_dir=None,
                                                       resetting_all_metadata_on_repository=False,
                                                       updating_installed_repository=False,
                                                       persist=False )
            irmm.generate_metadata_for_changeset_revision()
            irmm_metadata_dict = irmm.get_metadata_dict()
            if irmm_metadata_dict != original_metadata_dict:
                repository.metadata = irmm_metadata_dict
                irmm.update_in_shed_tool_config()
                trans.install_model.context.add( repository )
                trans.install_model.context.flush()
                message = 'Metadata has been reset on repository <b>%s</b>.' % escape( repository.name )
                status = 'done'
            else:
                message = 'Metadata did not need to be reset on repository <b>%s</b>.' % escape( repository.name )
                status = 'done'
        else:
            message = 'Error locating installation directory for repository <b>%s</b>.' % escape( repository.name )
            status = 'error'
        return trans.response.send_redirect( web.url_for( controller='admin_toolshed',
                                                          action='manage_repository',
                                                          id=id,
                                                          message=message,
                                                          status=status ) )

    @web.expose
    @web.require_admin
    def reset_to_install( self, trans, **kwd ):
        """An error occurred while cloning the repository, so reset everything necessary to enable another attempt."""
        repository = repository_util.get_installed_tool_shed_repository( trans.app, kwd[ 'id' ] )
        if kwd.get( 'reset_repository', False ):
            suc.set_repository_attributes( trans.app,
                                           repository,
                                           status=trans.install_model.ToolShedRepository.installation_status.NEW,
                                           error_message=None,
                                           deleted=False,
                                           uninstalled=False,
                                           remove_from_disk=True )
            new_kwd = {}
            new_kwd[ 'message' ] = "You can now attempt to install the repository named <b>%s</b> again." % escape( str( repository.name ) )
            new_kwd[ 'status' ] = "done"
            return trans.response.send_redirect( web.url_for( controller='admin_toolshed',
                                                              action='browse_repositories',
                                                              **new_kwd ) )
        return trans.response.send_redirect( web.url_for( controller='admin_toolshed',
                                                          action='manage_repository',
                                                          **kwd ) )

    @web.expose
    @web.require_admin
    def set_tool_versions( self, trans, **kwd ):
        """
        Get the tool_versions from the tool shed for each tool in the installed revision of a selected tool shed
        repository and update the metadata for the repository's revision in the Galaxy database.
        """
        repository = repository_util.get_installed_tool_shed_repository( trans.app, kwd[ 'id' ] )
        tool_shed_url = common_util.get_tool_shed_url_from_tool_shed_registry( trans.app, str( repository.tool_shed ) )
        params = dict( name=repository.name, owner=repository.owner, changeset_revision=repository.changeset_revision )
        pathspec = [ 'repository', 'get_tool_versions' ]
        text = common_util.tool_shed_get( trans.app, tool_shed_url, pathspec=pathspec, params=params )
        if text:
            tool_version_dicts = json.loads( text )
            tvm = tool_version_manager.ToolVersionManager( trans.app )
            tvm.handle_tool_versions( tool_version_dicts, repository )
            message = "Tool versions have been set for all included tools."
            status = 'done'
        else:
            message = ("Version information for the tools included in the <b>%s</b> repository is missing.  "
                       "Reset all of this reppository's metadata in the tool shed, then set the installed tool versions "
                       "from the installed repository's <b>Repository Actions</b> menu.  " % escape( repository.name ))
            status = 'error'
        shed_tool_conf, tool_path, relative_install_dir = suc.get_tool_panel_config_tool_path_install_dir( trans.app, repository )
        repo_files_dir = os.path.abspath( os.path.join( relative_install_dir, repository.name ) )
        dd = dependency_display.DependencyDisplayer( trans.app )
        containers_dict = dd.populate_containers_dict_from_repository_metadata( tool_shed_url=tool_shed_url,
                                                                                tool_path=tool_path,
                                                                                repository=repository,
                                                                                reinstalling=False,
                                                                                required_repo_info_dicts=None )
        return trans.fill_template( '/admin/tool_shed_repository/manage_repository.mako',
                                    repository=repository,
                                    description=repository.description,
                                    repo_files_dir=repo_files_dir,
                                    containers_dict=containers_dict,
                                    message=message,
                                    status=status )

    @web.json
    def tool_dependency_status_updates( self, trans, ids=None, status_list=None ):
        # Avoid caching
        trans.response.headers[ 'Pragma' ] = 'no-cache'
        trans.response.headers[ 'Expires' ] = '0'
        # Create new HTML for any ToolDependency records whose status that has changed.
        rval = []
        if ids is not None and status_list is not None:
            ids = util.listify( ids )
            status_list = util.listify( status_list )
            for tup in zip( ids, status_list ):
                id, status = tup
                tool_dependency = trans.install_model.context.query( trans.install_model.ToolDependency ).get( trans.security.decode_id( id ) )
                if tool_dependency.status != status:
                    rval.append( dict( id=id,
                                       status=tool_dependency.status,
                                       html_status=unicode( trans.fill_template( "admin/tool_shed_repository/tool_dependency_installation_status.mako",
                                                                                 tool_dependency=tool_dependency ),
                                                            'utf-8' ) ) )
        return rval

    @web.expose
    @web.require_admin
    def uninstall_tool_dependencies( self, trans, **kwd ):
        message = escape( kwd.get( 'message', '' ) )
        status = kwd.get( 'status', 'done' )
        tool_dependency_ids = tool_dependency_util.get_tool_dependency_ids( as_string=False, **kwd )
        if not tool_dependency_ids:
            tool_dependency_ids = util.listify( kwd.get( 'id', None ) )
        tool_dependencies = []
        for tool_dependency_id in tool_dependency_ids:
            tool_dependency = tool_dependency_util.get_tool_dependency( trans.app, tool_dependency_id )
            tool_dependencies.append( tool_dependency )
        tool_shed_repository = tool_dependencies[ 0 ].tool_shed_repository
        if kwd.get( 'uninstall_tool_dependencies_button', False ):
            errors = False
            # Filter tool dependencies to only those that are installed but in an error state.
            tool_dependencies_for_uninstallation = []
            for tool_dependency in tool_dependencies:
                if tool_dependency.can_uninstall:
                    tool_dependencies_for_uninstallation.append( tool_dependency )
            for tool_dependency in tool_dependencies_for_uninstallation:
                uninstalled, error_message = tool_dependency_util.remove_tool_dependency( trans.app, tool_dependency )
                if error_message:
                    errors = True
                    message = '%s  %s' % ( message, error_message )
            if errors:
                message = "Error attempting to uninstall tool dependencies: %s" % message
                status = 'error'
            else:
                message = "These tool dependencies have been uninstalled: %s" % \
                    ','.join( td.name for td in tool_dependencies_for_uninstallation )
            td_ids = [ trans.security.encode_id( td.id ) for td in tool_shed_repository.tool_dependencies ]
            return trans.response.send_redirect( web.url_for( controller='admin_toolshed',
                                                              action='manage_repository_tool_dependencies',
                                                              tool_dependency_ids=td_ids,
                                                              status=status,
                                                              message=message ) )
        return trans.fill_template( '/admin/tool_shed_repository/uninstall_tool_dependencies.mako',
                                    repository=tool_shed_repository,
                                    tool_dependency_ids=tool_dependency_ids,
                                    tool_dependencies=tool_dependencies,
                                    message=message,
                                    status=status )

    @web.expose
    @web.require_admin
    def update_to_changeset_revision( self, trans, **kwd ):
        """Update a cloned repository to the latest revision possible."""
        message = escape( kwd.get( 'message', '' ) )
        status = kwd.get( 'status', 'done' )
        tool_shed_url = kwd.get( 'tool_shed_url', '' )
        # Handle protocol changes over time.
        tool_shed_url = common_util.get_tool_shed_url_from_tool_shed_registry( trans.app, tool_shed_url )
        name = kwd.get( 'name', None )
        owner = kwd.get( 'owner', None )
        changeset_revision = kwd.get( 'changeset_revision', None )
        latest_changeset_revision = kwd.get( 'latest_changeset_revision', None )
        latest_ctx_rev = kwd.get( 'latest_ctx_rev', None )
        repository = suc.get_installed_repository( trans.app,
                                                   tool_shed=tool_shed_url,
                                                   name=name,
                                                   owner=owner,
                                                   changeset_revision=changeset_revision )
        original_metadata_dict = repository.metadata
        original_repository_dependencies_dict = original_metadata_dict.get( 'repository_dependencies', {} )
        original_repository_dependencies = original_repository_dependencies_dict.get( 'repository_dependencies', [] )
        original_tool_dependencies_dict = original_metadata_dict.get( 'tool_dependencies', {} )
        if changeset_revision and latest_changeset_revision and latest_ctx_rev:
            if changeset_revision == latest_changeset_revision:
                message = "The installed repository named '%s' is current, there are no updates available.  " % name
            else:
                shed_tool_conf, tool_path, relative_install_dir = suc.get_tool_panel_config_tool_path_install_dir( trans.app, repository )
                if relative_install_dir:
                    if tool_path:
                        repo_files_dir = os.path.abspath( os.path.join( tool_path, relative_install_dir, name ) )
                    else:
                        repo_files_dir = os.path.abspath( os.path.join( relative_install_dir, name ) )
                    repo = hg_util.get_repo_for_repository( trans.app,
                                                            repository=None,
                                                            repo_path=repo_files_dir,
                                                            create=False )
                    repository_clone_url = os.path.join( tool_shed_url, 'repos', owner, name )
                    hg_util.pull_repository( repo, repository_clone_url, latest_ctx_rev )
                    hg_util.update_repository( repo, latest_ctx_rev )
                    # Remove old Data Manager entries
                    if repository.includes_data_managers:
                        dmh = data_manager.DataManagerHandler( trans.app )
                        dmh.remove_from_data_manager( repository )
                    # Update the repository metadata.
                    tpm = tool_panel_manager.ToolPanelManager( trans.app )
                    irmm = InstalledRepositoryMetadataManager( app=trans.app,
                                                               tpm=tpm,
                                                               repository=repository,
                                                               changeset_revision=latest_changeset_revision,
                                                               repository_clone_url=repository_clone_url,
                                                               shed_config_dict=repository.get_shed_config_dict( trans.app ),
                                                               relative_install_dir=relative_install_dir,
                                                               repository_files_dir=None,
                                                               resetting_all_metadata_on_repository=False,
                                                               updating_installed_repository=True,
                                                               persist=True )
                    irmm.generate_metadata_for_changeset_revision()
                    irmm_metadata_dict = irmm.get_metadata_dict()
                    if 'tools' in irmm_metadata_dict:
                        tool_panel_dict = irmm_metadata_dict.get( 'tool_panel_section', None )
                        if tool_panel_dict is None:
                            tool_panel_dict = tpm.generate_tool_panel_dict_from_shed_tool_conf_entries( repository )
                        repository_tools_tups = irmm.get_repository_tools_tups()
                        tpm.add_to_tool_panel( repository_name=str( repository.name ),
                                               repository_clone_url=repository_clone_url,
                                               changeset_revision=str( repository.installed_changeset_revision ),
                                               repository_tools_tups=repository_tools_tups,
                                               owner=str( repository.owner ),
                                               shed_tool_conf=shed_tool_conf,
                                               tool_panel_dict=tool_panel_dict,
                                               new_install=False )
                        # Add new Data Manager entries
                        if 'data_manager' in irmm_metadata_dict:
                            dmh = data_manager.DataManagerHandler( trans.app )
                            dmh.install_data_managers( trans.app.config.shed_data_manager_config_file,
                                                       irmm_metadata_dict,
                                                       repository.get_shed_config_dict( trans.app ),
                                                       os.path.join( relative_install_dir, name ),
                                                       repository,
                                                       repository_tools_tups )
                    if 'repository_dependencies' in irmm_metadata_dict or 'tool_dependencies' in irmm_metadata_dict:
                        new_repository_dependencies_dict = irmm_metadata_dict.get( 'repository_dependencies', {} )
                        new_repository_dependencies = new_repository_dependencies_dict.get( 'repository_dependencies', [] )
                        new_tool_dependencies_dict = irmm_metadata_dict.get( 'tool_dependencies', {} )
                        if new_repository_dependencies:
                            # [[http://localhost:9009', package_picard_1_56_0', devteam', 910b0b056666', False', False']]
                            proceed_to_install = False
                            if new_repository_dependencies == original_repository_dependencies:
                                for new_repository_tup in new_repository_dependencies:
                                    # Make sure all dependencies are installed.
                                    # TODO: Repository dependencies that are not installed should be displayed to the user,
                                    # giving them the option to install them or not. This is the same behavior as when initially
                                    # installing and when re-installing.
                                    new_tool_shed, new_name, new_owner, new_changeset_revision, new_pir, new_oicct = \
                                        common_util.parse_repository_dependency_tuple( new_repository_tup )
                                    # Mock up a repo_info_tupe that has the information needed to see if the repository dependency
                                    # was previously installed.
                                    repo_info_tuple = ( '', new_tool_shed, new_changeset_revision, '', new_owner, [], [] )
                                    # Since the value of new_changeset_revision came from a repository dependency
                                    # definition, it may occur earlier in the Tool Shed's repository changelog than
                                    # the Galaxy tool_shed_repository.installed_changeset_revision record value, so
                                    # we set from_tip to True to make sure we get the entire set of changeset revisions
                                    # from the Tool Shed.
                                    new_repository_db_record, installed_changeset_revision = \
                                        suc.repository_was_previously_installed( trans.app,
                                                                                 tool_shed_url,
                                                                                 new_name,
                                                                                 repo_info_tuple,
                                                                                 from_tip=True )
                                    if new_repository_db_record:
                                        if new_repository_db_record.status in [ trans.install_model.ToolShedRepository.installation_status.ERROR,
                                                                                trans.install_model.ToolShedRepository.installation_status.NEW,
                                                                                trans.install_model.ToolShedRepository.installation_status.UNINSTALLED ]:
                                            proceed_to_install = True
                                            break
                                    else:
                                        proceed_to_install = True
                                        break
                            if proceed_to_install:
                                # Updates received include newly defined repository dependencies, so allow the user
                                # the option of installting them.  We cannot update the repository with the changes
                                # until that happens, so we have to send them along.
                                new_kwd = dict( tool_shed_url=tool_shed_url,
                                                updating_repository_id=trans.security.encode_id( repository.id ),
                                                updating_to_ctx_rev=latest_ctx_rev,
                                                updating_to_changeset_revision=latest_changeset_revision,
                                                encoded_updated_metadata=encoding_util.tool_shed_encode( irmm_metadata_dict ),
                                                updating=True )
                                return self.prepare_for_install( trans, **new_kwd )
                        # Updates received did not include any newly defined repository dependencies but did include
                        # newly defined tool dependencies.  If the newly defined tool dependencies are not the same
                        # as the originally defined tool dependencies, we need to install them.
                        proceed_to_install = False
                        for new_key, new_val in new_tool_dependencies_dict.items():
                            if new_key not in original_tool_dependencies_dict:
                                proceed_to_install = True
                                break
                            original_val = original_tool_dependencies_dict[ new_key ]
                            if new_val != original_val:
                                proceed_to_install = True
                                break
                        if proceed_to_install:
                            encoded_tool_dependencies_dict = encoding_util.tool_shed_encode( irmm_metadata_dict.get( 'tool_dependencies', {} ) )
                            encoded_relative_install_dir = encoding_util.tool_shed_encode( relative_install_dir )
                            new_kwd = dict( updating_repository_id=trans.security.encode_id( repository.id ),
                                            updating_to_ctx_rev=latest_ctx_rev,
                                            updating_to_changeset_revision=latest_changeset_revision,
                                            encoded_updated_metadata=encoding_util.tool_shed_encode( irmm_metadata_dict ),
                                            encoded_relative_install_dir=encoded_relative_install_dir,
                                            encoded_tool_dependencies_dict=encoded_tool_dependencies_dict,
                                            message=message,
                                            status=status )
                            return self.install_tool_dependencies_with_update( trans, **new_kwd )
                    # Updates received did not include any newly defined repository dependencies or newly defined
                    # tool dependencies that need to be installed.
                    repository = trans.app.update_repository_manager.update_repository_record( repository=repository,
                                                                                               updated_metadata_dict=irmm_metadata_dict,
                                                                                               updated_changeset_revision=latest_changeset_revision,
                                                                                               updated_ctx_rev=latest_ctx_rev )
                    message = "The installed repository named '%s' has been updated to change set revision '%s'.  " % \
                        ( name, latest_changeset_revision )
                else:
                    message = "The directory containing the installed repository named '%s' cannot be found.  " % name
                    status = 'error'
        else:
            message = "The latest changeset revision could not be retrieved for the installed repository named '%s'.  " % name
            status = 'error'
        return trans.response.send_redirect( web.url_for( controller='admin_toolshed',
                                                          action='manage_repository',
                                                          id=trans.security.encode_id( repository.id ),
                                                          message=message,
                                                          status=status ) )

    @web.expose
    @web.require_admin
    def update_tool_shed_status_for_installed_repository( self, trans, **kwd ):
        message, status = repository_util.check_for_updates( trans.app, trans.install_model, kwd.get( 'id', None ) )
        return trans.response.send_redirect( web.url_for( controller='admin_toolshed',
                                                          action='browse_repositories',
                                                          message=message,
                                                          status=status ) )

    @web.expose
    @web.require_admin
    def view_tool_metadata( self, trans, repository_id, tool_id, **kwd ):
        message = escape( kwd.get( 'message', '' ) )
        status = kwd.get( 'status', 'done' )
        repository = repository_util.get_installed_tool_shed_repository( trans.app, repository_id )
        repository_metadata = repository.metadata
        shed_config_dict = repository.get_shed_config_dict( trans.app )
        tool_metadata = {}
        tool_lineage = []
        tool = None
        if 'tools' in repository_metadata:
            for tool_metadata_dict in repository_metadata[ 'tools' ]:
                if tool_metadata_dict[ 'id' ] == tool_id:
                    tool_metadata = tool_metadata_dict
                    tool_config = tool_metadata[ 'tool_config' ]
                    if shed_config_dict and shed_config_dict.get( 'tool_path' ):
                        tool_config = os.path.join( shed_config_dict.get( 'tool_path' ), tool_config )
                    tool = trans.app.toolbox.load_tool( os.path.abspath( tool_config ), guid=tool_metadata[ 'guid' ] )
                    if tool:
                        tvm = tool_version_manager.ToolVersionManager( trans.app )
                        tool_version = tvm.get_tool_version( str( tool.id ) )
                        tool_lineage = tool_version.get_version_ids( trans.app, reverse=True )
                    break
        return trans.fill_template( "/admin/tool_shed_repository/view_tool_metadata.mako",
                                    repository=repository,
                                    repository_metadata=repository_metadata,
                                    tool=tool,
                                    tool_metadata=tool_metadata,
                                    tool_lineage=tool_lineage,
                                    message=message,
                                    status=status )

    @web.expose
    @web.require_admin
    def view_workflow( self, trans, workflow_name=None, repository_id=None, **kwd ):
        """Retrieve necessary information about a workflow from the database so that it can be displayed in an svg image."""
        message = escape( kwd.get( 'message', '' ) )
        status = kwd.get( 'status', 'done' )
        if workflow_name:
            workflow_name = encoding_util.tool_shed_decode( workflow_name )
        repository = suc.get_tool_shed_repository_by_id( trans.app, repository_id )
        changeset_revision = repository.changeset_revision
        metadata = repository.metadata
        return trans.fill_template( "/admin/tool_shed_repository/view_workflow.mako",
                                    repository=repository,
                                    changeset_revision=changeset_revision,
                                    repository_id=repository_id,
                                    workflow_name=workflow_name,
                                    metadata=metadata,
                                    message=message,
                                    status=status )<|MERGE_RESOLUTION|>--- conflicted
+++ resolved
@@ -3,12 +3,8 @@
 import os
 import shutil
 
-<<<<<<< HEAD
+from six import string_types
 from sqlalchemy import or_
-=======
->>>>>>> 36d85e81
-from six import string_types
-from sqlalchemy import false, or_
 
 import tool_shed.repository_types.util as rt_util
 from admin import AdminGalaxy
