"""
Galaxy data model classes

Naming: try to use class names that have a distinct plural form so that
the relationship cardinalities are obvious (e.g. prefer Dataset to Data)
"""

import os.path, os, errno
import sha
import galaxy.datatypes
from galaxy.util.bunch import Bunch
from galaxy import util
import tempfile
import galaxy.datatypes.registry
from galaxy.datatypes.metadata import MetadataCollection
from galaxy.security import RBACAgent

import logging
log = logging.getLogger( __name__ )

datatypes_registry = galaxy.datatypes.registry.Registry() #Default Value Required for unit tests

def set_datatypes_registry( d_registry ):
    """
    Set up datatypes_registry
    """
    global datatypes_registry
    datatypes_registry = d_registry

class User( object ):
    def __init__( self, email=None, password=None ):
        self.email = email
        self.password = password
        self.external = False
        self.deleted = False
        self.purged = False
        # Relationships
        self.histories = []
        
    def set_password_cleartext( self, cleartext ):
        """Set 'self.password' to the digest of 'cleartext'."""
        self.password = sha.new( cleartext ).hexdigest()
    def check_password( self, cleartext ):
        """Check if 'cleartext' matches 'self.password' when hashed."""
        return self.password == sha.new( cleartext ).hexdigest()
    def all_roles( self ):
        roles = [ ura.role for ura in self.roles ]
        for group in [ uga.group for uga in self.groups ]:
            for role in [ gra.role for gra in group.roles ]:
                if role not in roles:
                    roles.append( role )
        return roles
    
class Job( object ):
    """
    A job represents a request to run a tool given input datasets, tool 
    parameters, and output datasets.
    """
    states = Bunch( NEW = 'new',
                    UPLOAD = 'upload',
                    WAITING = 'waiting',
                    QUEUED = 'queued',
                    RUNNING = 'running',
                    OK = 'ok',
                    ERROR = 'error',
                    DELETED = 'deleted' )
    def __init__( self ):
        self.session_id = None
        self.tool_id = None
        self.tool_version = None
        self.command_line = None
        self.param_filename = None
        self.parameters = []
        self.input_datasets = []
        self.output_datasets = []
        self.state = Job.states.NEW
        self.info = None
        self.job_runner_name = None
        self.job_runner_external_id = None
    def add_parameter( self, name, value ):
        self.parameters.append( JobParameter( name, value ) )
    def add_input_dataset( self, name, dataset ):
        self.input_datasets.append( JobToInputDatasetAssociation( name, dataset ) )
    def add_output_dataset( self, name, dataset ):
        self.output_datasets.append( JobToOutputDatasetAssociation( name, dataset ) )
    def set_state( self, state ):
        self.state = state
        # For historical reasons state propogates down to datasets
        for da in self.output_datasets:
            da.dataset.state = state
    def get_param_values( self, app ):
        """
        Read encoded parameter values from the database and turn back into a
        dict of tool parameter values.
        """
        param_dict = dict( [ ( p.name, p.value ) for p in self.parameters ] )
        tool = app.toolbox.tools_by_id[self.tool_id]
        param_dict = tool.params_from_strings( param_dict, app )
        return param_dict
    def check_if_output_datasets_deleted( self ):
        """
        Return true if all of the output datasets associated with this job are
        in the deleted state
        """
        for dataset_assoc in self.output_datasets:
            dataset = dataset_assoc.dataset
            # only the originator of the job can delete a dataset to cause
            # cancellation of the job, no need to loop through history_associations
            if not dataset.deleted:
                return False
        return True
    def mark_deleted( self ):
        """
        Mark this job as deleted, and mark any output datasets as discarded.
        """
        self.state = Job.states.DELETED
        self.info = "Job output deleted by user before job completed."
        for dataset_assoc in self.output_datasets:
            dataset = dataset_assoc.dataset
            dataset.deleted = True
            dataset.state = dataset.states.DISCARDED
            for dataset in dataset.dataset.history_associations:
                # propagate info across shared datasets
                dataset.deleted = True
                dataset.blurb = 'deleted'
                dataset.peek = 'Job deleted'
                dataset.info = 'Job output deleted by user before job completed'

class JobParameter( object ):
    def __init__( self, name, value ):
        self.name = name
        self.value = value
          
class JobToInputDatasetAssociation( object ):
    def __init__( self, name, dataset ):
        self.name = name
        self.dataset = dataset
        
class JobToOutputDatasetAssociation( object ):
    def __init__( self, name, dataset ):
        self.name = name
        self.dataset = dataset

class Group( object ):
    permitted_actions = galaxy.security.get_permitted_actions( 'GROUP' )
    def __init__( self, name = None ):
        self.name = name
        self.deleted = False

class UserGroupAssociation( object ):
    def __init__( self, user, group ):
        self.user = user
        self.group = group

class History( object ):
    def __init__( self, id=None, name=None, user=None ):
        self.id = id
        self.name = name or "Unnamed history"
        self.deleted = False
        self.purged = False
        self.genome_build = None
        # Relationships
        self.user = user
        self.datasets = []
        self.galaxy_sessions = []
        
    def _next_hid( self ):
        # TODO: override this with something in the database that ensures 
        # better integrity
        if len( self.datasets ) == 0:
            return 1
        else:
            last_hid = 0
            for dataset in self.datasets:
                if dataset.hid > last_hid:
                    last_hid = dataset.hid
            return last_hid + 1

    def add_galaxy_session( self, galaxy_session, association=None ):
        if association is None:
            self.galaxy_sessions.append( GalaxySessionToHistoryAssociation( galaxy_session, self ) )
        else:
            self.galaxy_sessions.append( association )

    def add_dataset( self, dataset, parent_id=None, genome_build=None, set_hid = True ):
        if isinstance( dataset, Dataset ):
            dataset = HistoryDatasetAssociation( dataset = dataset )
            dataset.flush()
        elif not isinstance( dataset, HistoryDatasetAssociation ):
            raise TypeError, "You can only add Dataset and HistoryDatasetAssociation instances to a history ( you tried to add %s )." % str( dataset )
        if parent_id:
            for data in self.datasets:
                if data.id == parent_id:
                    dataset.hid = data.hid
                    break
            else:
                if set_hid:
                    dataset.hid = self._next_hid()
        else:
            if set_hid:
                dataset.hid = self._next_hid()
        if genome_build not in [None, '?']:
            self.genome_build = genome_build
        self.datasets.append( dataset )

    def copy(self):
        des = History()
        des.flush()
        des.name = self.name
        des.user_id = self.user_id
        for data in self.datasets:
            new_data = data.copy( copy_children = True )
            des.add_dataset( new_data )
            new_data.flush()
        des.hid_counter = self.hid_counter
        des.flush()
        return des

# class Query( object ):
#     def __init__( self, name=None, state=None, tool_parameters=None, history=None ):
#         self.name = name or "Unnamed query"
#         self.state = state
#         self.tool_parameters = tool_parameters
#         # Relationships
#         self.history = history
#         self.datasets = []

class UserRoleAssociation( object ):
    def __init__( self, user, role ):
        self.user = user
        self.role = role

class GroupRoleAssociation( object ):
    def __init__( self, group, role ):
        self.group = group
        self.role = role

class Role( object ):
    private_id = None
    types = Bunch( 
        PRIVATE = 'private',
        SYSTEM = 'system',
        USER = 'user',
        ADMIN = 'admin',
        SHARING = 'sharing'
    )
    def __init__( self, name="", description="", type="system", deleted=False ):
        self.name = name
        self.description = description
        self.type = type
        self.deleted = deleted

class ActionDatasetRoleAssociation( object ):
    def __init__( self, action, dataset, role ):
        self.action = action
        self.dataset = dataset
        self.role = role

class DefaultUserPermissions( object ):
    def __init__( self, user, action, role ):
        self.user = user
        self.action = action
        self.role = role

class DefaultHistoryPermissions( object ):
    def __init__( self, history, action, role ):
        self.history = history
        self.action = action
        self.role = role

class Dataset( object ):
    states = Bunch( NEW = 'new',
                    QUEUED = 'queued',
                    RUNNING = 'running',
                    OK = 'ok',
                    EMPTY = 'empty',
                    ERROR = 'error',
                    DISCARDED = 'discarded' )
    permitted_actions = galaxy.security.get_permitted_actions( 'DATASET' )
    file_path = "/tmp/"
    engine = None
    def __init__( self, id=None, state=None, external_filename=None, extra_files_path=None, file_size=None, purgable=True ):
        self.id = id
        self.state = state
        self.deleted = False
        self.purged = False
        self.purgable = purgable
        self.external_filename = external_filename
        self._extra_files_path = extra_files_path
        self.file_size = file_size
        
    def get_file_name( self ):
        if not self.external_filename:
            assert self.id is not None, "ID must be set before filename used (commit the object)"
            # First try filename directly under file_path
            filename = os.path.join( self.file_path, "dataset_%d.dat" % self.id )
            # Only use that filename if it already exists (backward compatibility),
            # otherwise construct hashed path
            if not os.path.exists( filename ):
                dir = os.path.join( self.file_path, *directory_hash_id( self.id ) )
                # Create directory if it does not exist
                try:
                    os.makedirs( dir )
                except OSError, e:
                    # File Exists is okay, otherwise reraise
                    if e.errno != errno.EEXIST:
                        raise
                # Return filename inside hashed directory
                return os.path.abspath( os.path.join( dir, "dataset_%d.dat" % self.id ) )
        else:
            filename = self.external_filename
        # Make filename absolute
        return os.path.abspath( filename )
            
    def set_file_name ( self, filename ):
        if not filename:
            self.external_filename = None
        else:
            self.external_filename = filename
        
    file_name = property( get_file_name, set_file_name )
    
    @property
    def extra_files_path( self ):
        if self._extra_files_path: 
            path = self._extra_files_path
        else:
            path = os.path.join( self.file_path, "dataset_%d_files" % self.id )
            #only use path directly under self.file_path if it exists
            if not os.path.exists( path ):
                path = os.path.join( os.path.join( self.file_path, *directory_hash_id( self.id ) ), "dataset_%d_files" % self.id )
        # Make path absolute
        return os.path.abspath( path )
    
    def get_size( self ):
        """Returns the size of the data on disk"""
        if self.file_size:
            return self.file_size
        else:
            try:
                return os.path.getsize( self.file_name )
            except OSError:
                return 0
    def set_size( self ):
        """Returns the size of the data on disk"""
        try:
            self.file_size = os.path.getsize( self.file_name )
        except OSError:
            self.file_size = 0
    def has_data( self ):
        """Detects whether there is any data"""
        return self.get_size() > 0
    def mark_deleted( self, include_children=True ):
        self.deleted = True

    # FIXME: sqlalchemy will replace this
    def _delete(self):
        """Remove the file that corresponds to this data"""
        try:
            os.remove(self.data.file_name)
        except OSError, e:
            log.critical('%s delete error %s' % (self.__class__.__name__, e))

class DatasetInstance( object ):
    """A base class for all 'dataset instances', HDAs, LDAs, etc"""
    states = Dataset.states
    permitted_actions = Dataset.permitted_actions
    def __init__( self, id=None, hid=None, name=None, info=None, blurb=None, peek=None, extension=None, 
                  dbkey=None, metadata=None, history=None, dataset=None, deleted=False, designation=None,
                  parent_id=None, validation_errors=None, visible=True, create_dataset = False ):
        self.name = name or "Unnamed dataset"
        self.id = id
        self.info = info
        self.blurb = blurb
        self.peek = peek
        self.extension = extension
        self.designation = designation
        self.metadata = metadata or dict()
        if dbkey: #dbkey is stored in metadata, only set if non-zero, or else we could clobber one supplied by input 'metadata'
            self.dbkey = dbkey
        self.deleted = deleted
        self.visible = visible
        # Relationships
        if not dataset and create_dataset:
            dataset = Dataset()
            dataset.flush()
        self.dataset = dataset
        self.parent_id = parent_id
        self.validation_errors = validation_errors
    @property
    def ext( self ):
        return self.extension
    def get_dataset_state( self ):
        return self.dataset.state
    def set_dataset_state ( self, state ):
        self.dataset.state = state
        self.dataset.flush() #flush here, because hda.flush() won't flush the Dataset object
    state = property( get_dataset_state, set_dataset_state )
    def get_file_name( self ):
        return self.dataset.get_file_name()
    def set_file_name (self, filename):
        return self.dataset.set_file_name( filename )
    file_name = property( get_file_name, set_file_name )
    @property
    def extra_files_path( self ):
        return self.dataset.extra_files_path
    @property
    def datatype( self ):
        return datatypes_registry.get_datatype_by_extension( self.extension )
    def get_metadata( self ):
        if not hasattr( self, '_metadata_collection' ) or self._metadata_collection.parent != self: #using weakref to store parent (to prevent circ ref), does a Session.clear() cause parent to be invalidated, while still copying over this non-database attribute?
            self._metadata_collection = MetadataCollection( self )
        return self._metadata_collection
    def set_metadata( self, bunch ):
        # Needs to accept a MetadataCollection, a bunch, or a dict
        self._metadata = self.metadata.make_dict_copy( bunch )
    metadata = property( get_metadata, set_metadata )
    # This provide backwards compatibility with using the old dbkey
    # field in the database.  That field now maps to "old_dbkey" (see mapping.py).
    def get_dbkey( self ):
        dbkey = self.metadata.dbkey
        if not isinstance(dbkey, list): dbkey = [dbkey]
        #if dbkey in [["?"], [None], []]: dbkey = [self.old_dbkey]
        if dbkey in [[None], []]: return "?"
        return dbkey[0]
    def set_dbkey( self, value ):
        if "dbkey" in self.datatype.metadata_spec:
            if not isinstance(value, list): 
                self.metadata.dbkey = [value]
            else: 
                self.metadata.dbkey = value
        #if isinstance(value, list): 
        #    self.old_dbkey = value[0]
        #else:
        #    self.old_dbkey = value
    dbkey = property( get_dbkey, set_dbkey )
    def change_datatype( self, new_ext ):
        self.clear_associated_files()
        datatypes_registry.change_datatype( self, new_ext )
    def get_size( self ):
        """Returns the size of the data on disk"""
        return self.dataset.get_size()
    def set_size( self ):
        """Returns the size of the data on disk"""
        return self.dataset.set_size()
    def has_data( self ):
        """Detects whether there is any data"""
        return self.dataset.has_data()
    def get_raw_data( self ):
        """Returns the full data. To stream it open the file_name and read/write as needed"""
        return self.datatype.get_raw_data( self )
    def write_from_stream( self, stream ):
        """Writes data from a stream"""
        self.datatype.write_from_stream(self, stream)
    def set_raw_data( self, data ):
        """Saves the data on the disc"""
        self.datatype.set_raw_data(self, data)
    def get_mime( self ):
        """Returns the mime type of the data"""
        return datatypes_registry.get_mimetype_by_extension( self.extension.lower() )
    def set_peek( self ):
        return self.datatype.set_peek( self )
    def init_meta( self, copy_from=None ):
        return self.datatype.init_meta( self, copy_from=copy_from )
    def set_meta( self, **kwd ):
        self.clear_associated_files( metadata_safe = True )
        return self.datatype.set_meta( self, **kwd )
    def set_readonly_meta( self, **kwd ):
        return self.datatype.set_readonly_meta( self, **kwd )
    def missing_meta( self, **kwd ):
        return self.datatype.missing_meta( self, **kwd )
    def as_display_type( self, type, **kwd ):
        return self.datatype.as_display_type( self, type, **kwd )
    def display_peek( self ):
        return self.datatype.display_peek( self )
    def display_name( self ):
        return self.datatype.display_name( self )
    def display_info( self ):
        return self.datatype.display_info( self )
    def get_converted_files_by_type( self, file_type ):
        valid = []
        for assoc in self.implicitly_converted_datasets:
            if not assoc.deleted and assoc.type == file_type:
                valid.append( assoc.dataset )
        return valid
    def clear_associated_files( self, metadata_safe = False, purge = False ):
        raise 'Unimplemented'
    def get_child_by_designation(self, designation):
        for child in self.children:
            if child.designation == designation:
                return child
        return None
    def get_converter_types(self):
        return self.datatype.get_converter_types( self, datatypes_registry)
    def find_conversion_destination( self, accepted_formats, **kwd ):
        """Returns ( target_ext, exisiting converted dataset )"""
        return self.datatype.find_conversion_destination( self, accepted_formats, datatypes_registry, **kwd )
<<<<<<< HEAD
    
    def copy( self, copy_children = False, parent_id = None ):
        des = HistoryDatasetAssociation( hid=self.hid, name=self.name, info=self.info, blurb=self.blurb, peek=self.peek, extension=self.extension, dbkey=self.dbkey, dataset = self.dataset, visible=self.visible, deleted=self.deleted, parent_id=parent_id, copied_from_history_dataset_association = self )
        des.flush()
        des.set_size()
        des.metadata = self.metadata #need to set after flushed, as MetadataFiles require dataset.id
        if copy_children:
            for child in self.children:
                child_copy = child.copy( copy_children = copy_children, parent_id = des.id )
        des.set_peek() #in some instances peek relies on dataset_id, i.e. gmaj.zip for viewing MAFs
        des.flush()
        return des

=======
>>>>>>> 439364d7
    def add_validation_error( self, validation_error ):
        self.validation_errors.append( validation_error )
    def extend_validation_errors( self, validation_errors ):
        self.validation_errors.extend(validation_errors)
    def mark_deleted( self, include_children=True ):
        self.deleted = True
        if include_children:
            for child in self.children:
                child.mark_deleted()
    def mark_undeleted( self, include_children=True ):
        self.deleted = False
        if include_children:
            for child in self.children:
                child.mark_undeleted()
    def undeletable( self ):
        if self.purged:
            return False
        return True

class HistoryDatasetAssociation( DatasetInstance ):
    def __init__( self, 
                  hid = None, 
                  history = None, 
                  copied_from_history_dataset_association = None, 
                  copied_from_library_folder_dataset_association = None, 
                  **kwd ):
        DatasetInstance.__init__( self, **kwd )
        self.hid = hid
        # Relationships
        self.history = history
        self.copied_from_history_dataset_association = copied_from_history_dataset_association
        self.copied_from_library_folder_dataset_association = copied_from_library_folder_dataset_association
    def copy( self, copy_children = False, parent_id = None, target_history = None ):
        des = HistoryDatasetAssociation( hid=self.hid, 
                                         name=self.name, 
                                         info=self.info, 
                                         blurb=self.blurb, 
                                         peek=self.peek, 
                                         extension=self.extension, 
                                         dbkey=self.dbkey, 
                                         dataset = self.dataset, 
                                         visible=self.visible, 
                                         deleted=self.deleted, 
                                         parent_id=parent_id, 
                                         copied_from_history_dataset_association=self,
                                         history = target_history )
        des.flush()
        des.metadata = self.metadata #need to set after flushed, as MetadataFiles require dataset.id
        if copy_children:
            for child in self.children:
                child_copy = child.copy( copy_children = copy_children, parent_id = des.id )
        if not self.datatype.copy_safe_peek:
            des.set_peek() #in some instances peek relies on dataset_id, i.e. gmaj.zip for viewing MAFs
        des.flush()
        return des
        
    def to_library_dataset_folder_association( self, parent_id = None, target_folder = None ):

        des = LibraryFolderDatasetAssociation( name=self.name, 
                                         info=self.info, 
                                         blurb=self.blurb, 
                                         peek=self.peek, 
                                         extension=self.extension, 
                                         dbkey=self.dbkey, 
                                         dataset = self.dataset, 
                                         visible=self.visible, 
                                         deleted=self.deleted, 
                                         parent_id=parent_id,
                                         copied_from_history_dataset_association = self,
                                         folder = target_folder )
        des.flush()
        des.metadata = self.metadata #need to set after flushed, as MetadataFiles require dataset.id
        if target_folder:
            target_folder.add_dataset( des )
        for child in self.children:
            child_copy = child.to_library_dataset_folder_association( parent_id = des.id )
        if not self.datatype.copy_safe_peek:
            des.set_peek() #in some instances peek relies on dataset_id, i.e. gmaj.zip for viewing MAFs
        des.flush()
        return des
        
    def clear_associated_files( self, metadata_safe = False, purge = False ):
        #metadata_safe = True means to only clear when assoc.metadata_safe == False
        for assoc in self.implicitly_converted_datasets:
            if not metadata_safe or not assoc.metadata_safe:
                assoc.clear( purge = purge )

class History( object ):
    def __init__( self, id=None, name=None, user=None ):
        self.id = id
        self.name = name or "Unnamed history"
        self.deleted = False
        self.purged = False
        self.genome_build = None
        # Relationships
        self.user = user
        self.datasets = []
        self.galaxy_sessions = []
    def _next_hid( self ):
        # TODO: override this with something in the database that ensures 
        # better integrity
        if len( self.datasets ) == 0:
            return 1
        else:
            last_hid = 0
            for dataset in self.datasets:
                if dataset.hid > last_hid:
                    last_hid = dataset.hid
            return last_hid + 1
    def add_galaxy_session( self, galaxy_session, association=None ):
        if association is None:
            self.galaxy_sessions.append( GalaxySessionToHistoryAssociation( galaxy_session, self ) )
        else:
            self.galaxy_sessions.append( association )
    def add_dataset( self, dataset, parent_id=None, genome_build=None, set_hid = True ):
        if isinstance( dataset, Dataset ):
            dataset = HistoryDatasetAssociation( dataset = dataset )
            dataset.flush()
        elif not isinstance( dataset, HistoryDatasetAssociation ):
            raise TypeError, "You can only add Dataset and HistoryDatasetAssociation instances to a history."
        if parent_id:
            for data in self.datasets:
                if data.id == parent_id:
                    dataset.hid = data.hid
                    break
            else:
                if set_hid: dataset.hid = self._next_hid()
        else:
            if set_hid: dataset.hid = self._next_hid()
        dataset.history = self
        if genome_build not in [None, '?']:
            self.genome_build = genome_build
        self.datasets.append( dataset )
    def copy( self, target_user = None ):
        if not target_user:
            target_user = self.user
        des = History( user = target_user )
        des.flush()
        des.name = self.name
        for data in self.datasets:
            new_data = data.copy( copy_children = True, target_history = des )
            des.add_dataset( new_data, set_hid = False )
            new_data.flush()
        des.hid_counter = self.hid_counter
        des.flush()
        return des

class Library( object ):
    def __init__( self, name = None, description = None, root_folder = None ):
        self.name = name or "Unnamed library"
        self.description = description
        self.root_folder = root_folder

class LibraryFolder( object ):
    def __init__( self, name = None, description = None, item_count = 0, order_id = None ):
        self.name = name or "Unnamed folder"
        self.description = description
        self.item_count = item_count
        self.order_id = order_id
        self.genome_build = None
    def add_dataset( self, dataset, genome_build=None ):
        dataset.folder_id = self.id
        dataset.order_id = self.item_count
        self.item_count += 1
        if genome_build not in [None, '?']:
            self.genome_build = genome_build
    def add_folder( self, folder ):
        folder.parent_id = self.id
        folder.order_id = self.item_count
        self.item_count += 1

    @property
    def active_components( self ):
        return list( self.active_folders ) + list( self.active_datasets )

class LibraryFolderDatasetAssociation( DatasetInstance ):
    def __init__( self, 
                  folder = None, 
                  order_id = None, 
                  copied_from_history_dataset_association = None, 
                  copied_from_library_folder_dataset_association = None, 
                  **kwd ):
        DatasetInstance.__init__( self, **kwd )
        self.folder = folder
        self.order_id = order_id
        self.copied_from_history_dataset_association = copied_from_history_dataset_association
        self.copied_from_library_folder_dataset_association = copied_from_library_folder_dataset_association
    def to_history_dataset_association( self, parent_id = None, target_history = None ):
        if target_history:
            hid = target_history._next_hid()
        else:
            hid = None
        des = HistoryDatasetAssociation( name=self.name, 
                                         info=self.info, 
                                         blurb=self.blurb, 
                                         peek=self.peek, 
                                         extension=self.extension, 
                                         dbkey=self.dbkey, 
                                         dataset = self.dataset, 
                                         visible=self.visible, 
                                         deleted=self.deleted, 
                                         parent_id=parent_id, 
                                         copied_from_library_folder_dataset_association = self,
                                         history = target_history,
                                         hid = hid )
        des.flush()
        des.metadata = self.metadata #need to set after flushed, as MetadataFiles require dataset.id
        for child in self.children:
            child_copy = child.to_history_dataset_association( parent_id = des.id )
        if not self.datatype.copy_safe_peek:
            des.set_peek() #in some instances peek relies on dataset_id, i.e. gmaj.zip for viewing MAFs
        des.flush()
        return des
    def copy( self, copy_children = False, parent_id = None, target_folder = None ):
        des = LibraryFolderDatasetAssociation( name=self.name, 
                                               info=self.info, 
                                               blurb=self.blurb, 
                                               peek=self.peek, 
                                               extension=self.extension, 
                                               dbkey=self.dbkey, 
                                               dataset = self.dataset, 
                                               visible=self.visible, 
                                               deleted=self.deleted, 
                                               parent_id=parent_id, 
                                               copied_from_library_folder_dataset_association = self,
                                               folder = target_folder )
        des.flush()
        des.metadata = self.metadata #need to set after flushed, as MetadataFiles require dataset.id
        if copy_children:
            for child in self.children:
                child_copy = child.copy( copy_children = copy_children, parent_id = des.id )
        if not self.datatype.copy_safe_peek:
            des.set_peek() #in some instances peek relies on dataset_id, i.e. gmaj.zip for viewing MAFs
        des.flush()
        return des
    def clear_associated_files( self, metadata_safe = False, purge = False ):
        return

class LibraryTag( object ):
    def __init__( self, tag ):
        self.tag = tag

class LibraryTagFolderAssociation( object ):
    def __init__( self, tag, folder ):
        self.tag = tag
        self.folder = folder

class LibraryTagDatasetAssociation( object ):
    def __init__( self, tag, dataset ):
        self.tag = tag
        self.dataset = dataset

# class Query( object ):
#     def __init__( self, name=None, state=None, tool_parameters=None, history=None ):
#         self.name = name or "Unnamed query"
#         self.state = state
#         self.tool_parameters = tool_parameters
#         # Relationships
#         self.history = history
#         self.datasets = []

<<<<<<< HEAD
class Dataset( object ):
    states = Bunch( NEW = 'new',
                    QUEUED = 'queued',
                    RUNNING = 'running',
                    OK = 'ok',
                    EMPTY = 'empty',
                    ERROR = 'error',
                    DISCARDED = 'discarded' )
    file_path = "/tmp/"
    engine = None
    def __init__( self, id=None, state=None, external_filename=None, extra_files_path=None, file_size=None, purgable=True ):
        self.id = id
        self.state = state
        self.deleted = False
        self.purged = False
        self.purgable = purgable
        self.external_filename = external_filename
        self._extra_files_path = extra_files_path
        self.file_size = file_size
        
    def get_file_name( self ):
        if not self.external_filename:
            assert self.id is not None, "ID must be set before filename used (commit the object)"
            # First try filename directly under file_path
            filename = os.path.join( self.file_path, "dataset_%d.dat" % self.id )
            # Only use that filename if it already exists (backward compatibility),
            # otherwise construct hashed path
            if not os.path.exists( filename ):
                dir = os.path.join( self.file_path, *directory_hash_id( self.id ) )
                # Create directory if it does not exist
                try:
                    os.makedirs( dir )
                except OSError, e:
                    # File Exists is okay, otherwise reraise
                    if e.errno != errno.EEXIST:
                        raise
                # Return filename inside hashed directory
                return os.path.abspath( os.path.join( dir, "dataset_%d.dat" % self.id ) )
        else:
            filename = self.external_filename
        # Make filename absolute
        return os.path.abspath( filename )
            
    def set_file_name ( self, filename ):
        if not filename:
            self.external_filename = None
        else:
            self.external_filename = filename
        
    file_name = property( get_file_name, set_file_name )
    
    @property
    def extra_files_path( self ):
        if self._extra_files_path: 
            path = self._extra_files_path
        else:
            path = os.path.join( self.file_path, "dataset_%d_files" % self.id )
            #only use path directly under self.file_path if it exists
            if not os.path.exists( path ):
                path = os.path.join( os.path.join( self.file_path, *directory_hash_id( self.id ) ), "dataset_%d_files" % self.id )
        # Make path absolute
        return os.path.abspath( path )
    
    def get_size( self ):
        """Returns the size of the data on disk"""
        if self.file_size:
            return self.file_size
        else:
            try:
                return os.path.getsize( self.file_name )
            except OSError:
                return 0
    def set_size( self ):
        """Returns the size of the data on disk"""
        try:
            if not self.file_size:
                self.file_size = os.path.getsize( self.file_name )
        except OSError:
            self.file_size = 0
    def has_data( self ):
        """Detects whether there is any data"""
        return self.get_size() > 0
    def mark_deleted( self, include_children=True ):
        self.deleted = True

    # FIXME: sqlalchemy will replace this
    def _delete(self):
        """Remove the file that corresponds to this data"""
        try:
            os.remove(self.data.file_name)
        except OSError, e:
            log.critical('%s delete error %s' % (self.__class__.__name__, e))

class Old_Dataset( Dataset ):
    pass
=======
>>>>>>> 439364d7
            
class ValidationError( object ):
    def __init__( self, message=None, err_type=None, attributes=None ):
        self.message = message
        self.err_type = err_type
        self.attributes = attributes

class DatasetToValidationErrorAssociation( object ):
    def __init__( self, dataset, validation_error ):
        self.dataset = dataset
        self.validation_error = validation_error

class ImplicitlyConvertedDatasetAssociation( object ):
    def __init__( self, id = None, parent = None, dataset = None, file_type = None, deleted = False, purged = False, metadata_safe = True ):
        self.id = id
        self.dataset = dataset
        self.parent = parent
        self.type = file_type
        self.deleted = deleted
        self.purged = purged
        self.metadata_safe = metadata_safe

    def clear( self, purge = False ):
        self.deleted = True
        if self.dataset:
            self.dataset.deleted = True
            self.dataset.purged = purge
        if purge: #do something with purging
            self.purged = True
            try: os.unlink( self.file_name )
            except Exception, e: print "Failed to purge associated file (%s) from disk: %s" % ( self.file_name, e )

class Event( object ):
    def __init__( self, message=None, history=None, user=None, galaxy_session=None ):
        self.history = history
        self.galaxy_session = galaxy_session
        self.user = user
        self.tool_id = None
        self.message = message

class GalaxySession( object ):
    def __init__( self, 
                  id=None, 
                  user=None, 
                  remote_host=None, 
                  remote_addr=None, 
                  referer=None, 
                  current_history_id=None, 
                  session_key=None, 
                  is_valid=False, 
                  prev_session_id=None ):
        self.id = id
        self.user = user
        self.remote_host = remote_host
        self.remote_addr = remote_addr
        self.referer = referer
        self.current_history_id = current_history_id
        self.session_key = session_key
        self.is_valid = is_valid
        self.prev_session_id = prev_session_id
        self.histories = []

    def add_history( self, history, association=None ):
        if association is None:
            self.histories.append( GalaxySessionToHistoryAssociation( self, history ) )
        else:
            self.histories.append( association )
    
class GalaxySessionToHistoryAssociation( object ):
    def __init__( self, galaxy_session, history ):
        self.galaxy_session = galaxy_session
        self.history = history
        
class StoredWorkflow( object ):
    def __init__( self ):
        self.id = None
        self.user = None
        self.name = None
        self.latest_workflow_id = None
        self.workflows = []

class Workflow( object ):
    def __init__( self ):
        self.user = None
        self.name = None
        self.has_cycles = None
        self.has_errors = None
        self.steps = []
        
class WorkflowStep( object ):
    def __init__( self ):
        self.id = None
        self.type = None
        self.tool_id = None
        self.tool_inputs = None
        self.tool_errors = None
        self.position = None
        self.input_connections = []
        self.config = None
        
class WorkflowStepConnection( object ):
    def __init__( self ):
        self.output_step_id = None
        self.output_name = None
        self.input_step_id = None
        self.input_name = None
        
class StoredWorkflowUserShareAssociation( object ):
    def __init__( self ):
        self.stored_workflow = None
        self.user = None

class StoredWorkflowMenuEntry( object ):
    def __init__( self ):
        self.stored_workflow = None
        self.user = None
        self.order_index = None

class MetadataFile( object ):
    def __init__( self, dataset = None, name = None ):
        if isinstance( dataset, HistoryDatasetAssociation ):
            self.history_dataset = dataset
        elif isinstance( dataset, LibraryFolderDatasetAssociation ):
            self.library_dataset = dataset
        self.name = name
    @property
    def file_name( self ):
        assert self.id is not None, "ID must be set before filename used (commit the object)"
        path = os.path.join( Dataset.file_path, '_metadata_files', *directory_hash_id( self.id ) )
        # Create directory if it does not exist
        try:
            os.makedirs( path )
        except OSError, e:
            # File Exists is okay, otherwise reraise
            if e.errno != errno.EEXIST:
                raise
        # Return filename inside hashed directory
        return os.path.abspath( os.path.join( path, "metadata_%d.dat" % self.id ) )

## ---- Utility methods -------------------------------------------------------

def directory_hash_id( id ):
    s = str( id )
    l = len( s )
    # Shortcut -- ids 0-999 go under ../000/
    if l < 4:
        return [ "000" ]
    # Pad with zeros until a multiple of three
    padded = ( ( 3 - len( s ) % 3 ) * "0" ) + s
    # Drop the last three digits -- 1000 files per directory
    padded = padded[:-3]
    # Break into chunks of three
    return [ padded[i*3:(i+1)*3] for i in range( len( padded ) // 3 ) ]<|MERGE_RESOLUTION|>--- conflicted
+++ resolved
@@ -344,7 +344,8 @@
     def set_size( self ):
         """Returns the size of the data on disk"""
         try:
-            self.file_size = os.path.getsize( self.file_name )
+            if not self.file_size:
+                self.file_size = os.path.getsize( self.file_name )
         except OSError:
             self.file_size = 0
     def has_data( self ):
@@ -495,22 +496,6 @@
     def find_conversion_destination( self, accepted_formats, **kwd ):
         """Returns ( target_ext, exisiting converted dataset )"""
         return self.datatype.find_conversion_destination( self, accepted_formats, datatypes_registry, **kwd )
-<<<<<<< HEAD
-    
-    def copy( self, copy_children = False, parent_id = None ):
-        des = HistoryDatasetAssociation( hid=self.hid, name=self.name, info=self.info, blurb=self.blurb, peek=self.peek, extension=self.extension, dbkey=self.dbkey, dataset = self.dataset, visible=self.visible, deleted=self.deleted, parent_id=parent_id, copied_from_history_dataset_association = self )
-        des.flush()
-        des.set_size()
-        des.metadata = self.metadata #need to set after flushed, as MetadataFiles require dataset.id
-        if copy_children:
-            for child in self.children:
-                child_copy = child.copy( copy_children = copy_children, parent_id = des.id )
-        des.set_peek() #in some instances peek relies on dataset_id, i.e. gmaj.zip for viewing MAFs
-        des.flush()
-        return des
-
-=======
->>>>>>> 439364d7
     def add_validation_error( self, validation_error ):
         self.validation_errors.append( validation_error )
     def extend_validation_errors( self, validation_errors ):
@@ -558,6 +543,7 @@
                                          copied_from_history_dataset_association=self,
                                          history = target_history )
         des.flush()
+        des.set_size()
         des.metadata = self.metadata #need to set after flushed, as MetadataFiles require dataset.id
         if copy_children:
             for child in self.children:
@@ -772,104 +758,6 @@
 #         self.history = history
 #         self.datasets = []
 
-<<<<<<< HEAD
-class Dataset( object ):
-    states = Bunch( NEW = 'new',
-                    QUEUED = 'queued',
-                    RUNNING = 'running',
-                    OK = 'ok',
-                    EMPTY = 'empty',
-                    ERROR = 'error',
-                    DISCARDED = 'discarded' )
-    file_path = "/tmp/"
-    engine = None
-    def __init__( self, id=None, state=None, external_filename=None, extra_files_path=None, file_size=None, purgable=True ):
-        self.id = id
-        self.state = state
-        self.deleted = False
-        self.purged = False
-        self.purgable = purgable
-        self.external_filename = external_filename
-        self._extra_files_path = extra_files_path
-        self.file_size = file_size
-        
-    def get_file_name( self ):
-        if not self.external_filename:
-            assert self.id is not None, "ID must be set before filename used (commit the object)"
-            # First try filename directly under file_path
-            filename = os.path.join( self.file_path, "dataset_%d.dat" % self.id )
-            # Only use that filename if it already exists (backward compatibility),
-            # otherwise construct hashed path
-            if not os.path.exists( filename ):
-                dir = os.path.join( self.file_path, *directory_hash_id( self.id ) )
-                # Create directory if it does not exist
-                try:
-                    os.makedirs( dir )
-                except OSError, e:
-                    # File Exists is okay, otherwise reraise
-                    if e.errno != errno.EEXIST:
-                        raise
-                # Return filename inside hashed directory
-                return os.path.abspath( os.path.join( dir, "dataset_%d.dat" % self.id ) )
-        else:
-            filename = self.external_filename
-        # Make filename absolute
-        return os.path.abspath( filename )
-            
-    def set_file_name ( self, filename ):
-        if not filename:
-            self.external_filename = None
-        else:
-            self.external_filename = filename
-        
-    file_name = property( get_file_name, set_file_name )
-    
-    @property
-    def extra_files_path( self ):
-        if self._extra_files_path: 
-            path = self._extra_files_path
-        else:
-            path = os.path.join( self.file_path, "dataset_%d_files" % self.id )
-            #only use path directly under self.file_path if it exists
-            if not os.path.exists( path ):
-                path = os.path.join( os.path.join( self.file_path, *directory_hash_id( self.id ) ), "dataset_%d_files" % self.id )
-        # Make path absolute
-        return os.path.abspath( path )
-    
-    def get_size( self ):
-        """Returns the size of the data on disk"""
-        if self.file_size:
-            return self.file_size
-        else:
-            try:
-                return os.path.getsize( self.file_name )
-            except OSError:
-                return 0
-    def set_size( self ):
-        """Returns the size of the data on disk"""
-        try:
-            if not self.file_size:
-                self.file_size = os.path.getsize( self.file_name )
-        except OSError:
-            self.file_size = 0
-    def has_data( self ):
-        """Detects whether there is any data"""
-        return self.get_size() > 0
-    def mark_deleted( self, include_children=True ):
-        self.deleted = True
-
-    # FIXME: sqlalchemy will replace this
-    def _delete(self):
-        """Remove the file that corresponds to this data"""
-        try:
-            os.remove(self.data.file_name)
-        except OSError, e:
-            log.critical('%s delete error %s' % (self.__class__.__name__, e))
-
-class Old_Dataset( Dataset ):
-    pass
-=======
->>>>>>> 439364d7
             
 class ValidationError( object ):
     def __init__( self, message=None, err_type=None, attributes=None ):
@@ -1022,4 +910,4 @@
     # Drop the last three digits -- 1000 files per directory
     padded = padded[:-3]
     # Break into chunks of three
-    return [ padded[i*3:(i+1)*3] for i in range( len( padded ) // 3 ) ]+    return [ padded[i*3:(i+1)*3] for i in range( len( padded ) // 3 ) ]
