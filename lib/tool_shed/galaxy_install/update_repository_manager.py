"""
Determine if installed tool shed repositories have updates available in their respective tool sheds.
"""
import logging
import threading

from sqlalchemy import false

import tool_shed.util.shed_util_common as suc
from galaxy import util
from tool_shed.util import common_util
from tool_shed.util import encoding_util
from tool_shed.util import repository_util
<<<<<<< HEAD
=======
from galaxy import util
from galaxy.util.postfork import register_postfork_function
>>>>>>> d87fbdd5

log = logging.getLogger( __name__ )


class UpdateRepositoryManager( object ):

    def __init__( self, app ):
        self.app = app
        self.context = self.app.install_model.context
        # Ideally only one Galaxy server process should be able to check for repository updates.
        if self.app.config.enable_tool_shed_check:
            self.running = True
            self.sleeper = Sleeper()
            self.restarter = threading.Thread( target=self.__restarter )
            self.restarter.daemon = True
            register_postfork_function(self.restarter.start)
            self.seconds_to_sleep = int( app.config.hours_between_check * 3600 )

    def get_update_to_changeset_revision_and_ctx_rev( self, repository ):
        """Return the changeset revision hash to which the repository can be updated."""
        changeset_revision_dict = {}
        tool_shed_url = common_util.get_tool_shed_url_from_tool_shed_registry( self.app, str( repository.tool_shed ) )
        params = dict( name=str( repository.name ),
                       owner=str( repository.owner ),
                       changeset_revision=str( repository.installed_changeset_revision ) )
        pathspec = [ 'repository', 'get_changeset_revision_and_ctx_rev' ]
        try:
            encoded_update_dict = util.url_get( tool_shed_url, password_mgr=self.app.tool_shed_registry.url_auth( tool_shed_url ), pathspec=pathspec, params=params )
            if encoded_update_dict:
                update_dict = encoding_util.tool_shed_decode( encoded_update_dict )
                includes_data_managers = update_dict.get( 'includes_data_managers', False )
                includes_datatypes = update_dict.get( 'includes_datatypes', False )
                includes_tools = update_dict.get( 'includes_tools', False )
                includes_tools_for_display_in_tool_panel = update_dict.get( 'includes_tools_for_display_in_tool_panel', False )
                includes_tool_dependencies = update_dict.get( 'includes_tool_dependencies', False )
                includes_workflows = update_dict.get( 'includes_workflows', False )
                has_repository_dependencies = update_dict.get( 'has_repository_dependencies', False )
                has_repository_dependencies_only_if_compiling_contained_td = update_dict.get( 'has_repository_dependencies_only_if_compiling_contained_td', False )
                changeset_revision = update_dict.get( 'changeset_revision', None )
                ctx_rev = update_dict.get( 'ctx_rev', None )
            changeset_revision_dict[ 'includes_data_managers' ] = includes_data_managers
            changeset_revision_dict[ 'includes_datatypes' ] = includes_datatypes
            changeset_revision_dict[ 'includes_tools' ] = includes_tools
            changeset_revision_dict[ 'includes_tools_for_display_in_tool_panel' ] = includes_tools_for_display_in_tool_panel
            changeset_revision_dict[ 'includes_tool_dependencies' ] = includes_tool_dependencies
            changeset_revision_dict[ 'includes_workflows' ] = includes_workflows
            changeset_revision_dict[ 'has_repository_dependencies' ] = has_repository_dependencies
            changeset_revision_dict[ 'has_repository_dependencies_only_if_compiling_contained_td' ] = has_repository_dependencies_only_if_compiling_contained_td
            changeset_revision_dict[ 'changeset_revision' ] = changeset_revision
            changeset_revision_dict[ 'ctx_rev' ] = ctx_rev
        except Exception as e:
            log.debug( "Error getting change set revision for update from the tool shed for repository '%s': %s" % ( repository.name, str( e ) ) )
            changeset_revision_dict[ 'includes_data_managers' ] = False
            changeset_revision_dict[ 'includes_datatypes' ] = False
            changeset_revision_dict[ 'includes_tools' ] = False
            changeset_revision_dict[ 'includes_tools_for_display_in_tool_panel' ] = False
            changeset_revision_dict[ 'includes_tool_dependencies' ] = False
            changeset_revision_dict[ 'includes_workflows' ] = False
            changeset_revision_dict[ 'has_repository_dependencies' ] = False
            changeset_revision_dict[ 'has_repository_dependencies_only_if_compiling_contained_td' ] = False
            changeset_revision_dict[ 'changeset_revision' ] = None
            changeset_revision_dict[ 'ctx_rev' ] = None
        return changeset_revision_dict

    def __restarter( self ):
        log.info( 'Update repository manager restarter starting up...' )
        while self.running:
            # Make a call to the Tool Shed for each installed repository to get the latest
            # status information in the Tool Shed for the repository.  This information includes
            # items like newer installable repository revisions, current revision updates, whether
            # the repository revision is the latest installable revision, and whether the repository
            # has been deprecated in the Tool Shed.
            for repository in self.context.query( self.app.install_model.ToolShedRepository ) \
                                          .filter( self.app.install_model.ToolShedRepository.table.c.deleted == false() ):
                tool_shed_status_dict = repository_util.get_tool_shed_status_for_installed_repository( self.app, repository )
                if tool_shed_status_dict:
                    if tool_shed_status_dict != repository.tool_shed_status:
                        repository.tool_shed_status = tool_shed_status_dict
                        self.context.flush()
                else:
                    # The received tool_shed_status_dict is an empty dictionary, so coerce to None.
                    tool_shed_status_dict = None
                    if tool_shed_status_dict != repository.tool_shed_status:
                        repository.tool_shed_status = tool_shed_status_dict
                        self.context.flush()
            self.sleeper.sleep( self.seconds_to_sleep )
        log.info( 'Update repository manager restarter shutting down...' )

    def shutdown( self ):
        if self.app.config.enable_tool_shed_check:
            self.running = False
            self.sleeper.wake()

    def update_repository_record( self, repository, updated_metadata_dict, updated_changeset_revision, updated_ctx_rev ):
        """
        Update a tool_shed_repository database record with new information retrieved from the
        Tool Shed.  This happens when updating an installed repository to a new changeset revision.
        """
        repository.metadata = updated_metadata_dict
        tool_shed_url = common_util.get_tool_shed_url_from_tool_shed_registry( self.app, repository.tool_shed )
        suc.clean_dependency_relationships(self.app, updated_metadata_dict, repository, tool_shed_url)
        # Update the repository.changeset_revision column in the database.
        repository.changeset_revision = updated_changeset_revision
        repository.ctx_rev = updated_ctx_rev
        # Update the repository.tool_shed_status column in the database.
        tool_shed_status_dict = repository_util.get_tool_shed_status_for_installed_repository( self.app, repository )
        if tool_shed_status_dict:
            repository.tool_shed_status = tool_shed_status_dict
        else:
            repository.tool_shed_status = None
        self.app.install_model.context.add( repository )
        self.app.install_model.context.flush()
        self.app.install_model.context.refresh( repository )
        return repository


class Sleeper( object ):
    """
    Provides a 'sleep' method that sleeps for a number of seconds *unless* the notify method
    is called (from a different thread).
    """

    def __init__( self ):
        self.condition = threading.Condition()

    def sleep( self, seconds ):
        self.condition.acquire()
        self.condition.wait( seconds )
        self.condition.release()

    def wake( self ):
        self.condition.acquire()
        self.condition.notify()
        self.condition.release()<|MERGE_RESOLUTION|>--- conflicted
+++ resolved
@@ -8,14 +8,10 @@
 
 import tool_shed.util.shed_util_common as suc
 from galaxy import util
+from galaxy.util.postfork import register_postfork_function
 from tool_shed.util import common_util
 from tool_shed.util import encoding_util
 from tool_shed.util import repository_util
-<<<<<<< HEAD
-=======
-from galaxy import util
-from galaxy.util.postfork import register_postfork_function
->>>>>>> d87fbdd5
 
 log = logging.getLogger( __name__ )
 
