"""
Execute an external process to set_meta() on a provided list of pickled datasets.

This was formerly scripts/set_metadata.py and expects these arguments:

    %prog datatypes_conf.xml job_metadata_file metadata_in,metadata_kwds,metadata_out,metadata_results_code,output_filename_override,metadata_override... max_metadata_value_size

Galaxy should be importable on sys.path and output_filename_override should be
set to the path of the dataset on which metadata is being set
(output_filename_override could previously be left empty and the path would be
constructed automatically).
"""

import cPickle
import json
import logging
import os
import sys

# insert *this* galaxy before all others on sys.path
sys.path.insert( 1, os.path.abspath( os.path.join( os.path.dirname( __file__ ), os.pardir, os.pardir ) ) )

<<<<<<< HEAD
=======
from galaxy import eggs
eggs.require('SQLAlchemy')
from sqlalchemy.orm import clear_mappers

>>>>>>> c7394bd0
import galaxy.model.mapping  # need to load this before we unpickle, in order to setup properties assigned by the mappers
from galaxy.model.custom_types import total_size
from galaxy.util import stringify_dictionary_keys

# ensure supported version
assert sys.version_info[:2] >= ( 2, 6 ) and sys.version_info[:2] <= ( 2, 7 ), 'Python version must be 2.6 or 2.7, this is: %s' % sys.version

logging.basicConfig()
log = logging.getLogger( __name__ )

galaxy.model.Job()  # this looks REAL stupid, but it is REQUIRED in order for SA to insert parameters into the classes defined by the mappers --> it appears that instantiating ANY mapper'ed class would suffice here


def set_meta_with_tool_provided( dataset_instance, file_dict, set_meta_kwds, datatypes_registry ):
    # This method is somewhat odd, in that we set the metadata attributes from tool,
    # then call set_meta, then set metadata attributes from tool again.
    # This is intentional due to interplay of overwrite kwd, the fact that some metadata
    # parameters may rely on the values of others, and that we are accepting the
    # values provided by the tool as Truth.
    extension = dataset_instance.extension
    if extension == "_sniff_":
        try:
            from galaxy.datatypes import sniff
            extension = sniff.handle_uploaded_dataset_file( dataset_instance.dataset.external_filename, datatypes_registry )
            # We need to both set the extension so it is available to set_meta
            # and record it in the metadata so it can be reloaded on the server
            # side and the model updated (see MetadataCollection.{from,to}_JSON_dict)
            dataset_instance.extension = extension
            # Set special metadata property that will reload this on server side.
            setattr( dataset_instance.metadata, "__extension__", extension )
        except Exception:
            # TODO: log this when metadata can log stuff...
            # https://trello.com/c/Nrwodu9d
            pass

    for metadata_name, metadata_value in file_dict.get( 'metadata', {} ).iteritems():
        setattr( dataset_instance.metadata, metadata_name, metadata_value )
    dataset_instance.datatype.set_meta( dataset_instance, **set_meta_kwds )
    for metadata_name, metadata_value in file_dict.get( 'metadata', {} ).iteritems():
        setattr( dataset_instance.metadata, metadata_name, metadata_value )


def set_metadata():
    # locate galaxy_root for loading datatypes
    galaxy_root = os.path.abspath(os.path.join(os.path.dirname(__file__), os.pardir, os.pardir, os.pardir))
    galaxy.datatypes.metadata.MetadataTempFile.tmp_dir = tool_job_working_directory = os.path.abspath(os.getcwd())

    # This is ugly, but to transition from existing jobs without this parameter
    # to ones with, smoothly, it has to be the last optional parameter and we
    # have to sniff it.
    try:
        max_metadata_value_size = int(sys.argv[-1])
        sys.argv = sys.argv[:-1]
    except ValueError:
        max_metadata_value_size = 0
        # max_metadata_value_size is unspecified and should be 0

    # Set up datatypes registry
    datatypes_config = sys.argv.pop( 1 )
    datatypes_registry = galaxy.datatypes.registry.Registry()
    datatypes_registry.load_datatypes( root_dir=galaxy_root, config=datatypes_config )
    galaxy.model.set_datatypes_registry( datatypes_registry )

    job_metadata = sys.argv.pop( 1 )
    existing_job_metadata_dict = {}
    new_job_metadata_dict = {}
    if job_metadata != "None" and os.path.exists( job_metadata ):
        for line in open( job_metadata, 'r' ):
            try:
                line = stringify_dictionary_keys( json.loads( line ) )
                if line['type'] == 'dataset':
                    existing_job_metadata_dict[ line['dataset_id'] ] = line
                elif line['type'] == 'new_primary_dataset':
                    new_job_metadata_dict[ line[ 'filename' ] ] = line
            except:
                continue

    for filenames in sys.argv[1:]:
        fields = filenames.split( ',' )
        filename_in = fields.pop( 0 )
        filename_kwds = fields.pop( 0 )
        filename_out = fields.pop( 0 )
        filename_results_code = fields.pop( 0 )
        dataset_filename_override = fields.pop( 0 )
        # Need to be careful with the way that these parameters are populated from the filename splitting,
        # because if a job is running when the server is updated, any existing external metadata command-lines
        # will not have info about the newly added override_metadata file
        if fields:
            override_metadata = fields.pop( 0 )
        else:
            override_metadata = None
        set_meta_kwds = stringify_dictionary_keys( json.load( open( filename_kwds ) ) )  # load kwds; need to ensure our keywords are not unicode
        try:
            dataset = cPickle.load( open( filename_in ) )  # load DatasetInstance
            dataset.dataset.external_filename = dataset_filename_override
            files_path = os.path.abspath(os.path.join( tool_job_working_directory, "dataset_%s_files" % (dataset.dataset.id) ))
            dataset.dataset.external_extra_files_path = files_path
            if dataset.dataset.id in existing_job_metadata_dict:
                dataset.extension = existing_job_metadata_dict[ dataset.dataset.id ].get( 'ext', dataset.extension )
            # Metadata FileParameter types may not be writable on a cluster node, and are therefore temporarily substituted with MetadataTempFiles
            if override_metadata:
                override_metadata = json.load( open( override_metadata ) )
                for metadata_name, metadata_file_override in override_metadata:
                    if galaxy.datatypes.metadata.MetadataTempFile.is_JSONified_value( metadata_file_override ):
                        metadata_file_override = galaxy.datatypes.metadata.MetadataTempFile.from_JSON( metadata_file_override )
                    setattr( dataset.metadata, metadata_name, metadata_file_override )
            file_dict = existing_job_metadata_dict.get( dataset.dataset.id, {} )
            set_meta_with_tool_provided( dataset, file_dict, set_meta_kwds, datatypes_registry )
            if max_metadata_value_size:
                for k, v in dataset.metadata.items():
                    if total_size(v) > max_metadata_value_size:
                        log.info("Key %s too large for metadata, discarding" % k)
                        dataset.metadata.remove_key(k)
            dataset.metadata.to_JSON_dict( filename_out )  # write out results of set_meta
            json.dump( ( True, 'Metadata has been set successfully' ), open( filename_results_code, 'wb+' ) )  # setting metadata has succeeded
        except Exception, e:
            json.dump( ( False, str( e ) ), open( filename_results_code, 'wb+' ) )  # setting metadata has failed somehow

    for i, ( filename, file_dict ) in enumerate( new_job_metadata_dict.iteritems(), start=1 ):
        new_dataset = galaxy.model.Dataset( id=-i, external_filename=os.path.join( tool_job_working_directory, file_dict[ 'filename' ] ) )
        extra_files = file_dict.get( 'extra_files', None )
        if extra_files is not None:
            new_dataset._extra_files_path = os.path.join( tool_job_working_directory, extra_files )
        new_dataset.state = new_dataset.states.OK
        new_dataset_instance = galaxy.model.HistoryDatasetAssociation( id=-i, dataset=new_dataset, extension=file_dict.get( 'ext', 'data' ) )
        set_meta_with_tool_provided( new_dataset_instance, file_dict, set_meta_kwds, datatypes_registry )
        file_dict[ 'metadata' ] = json.loads( new_dataset_instance.metadata.to_JSON_dict() )  # storing metadata in external form, need to turn back into dict, then later jsonify
    if existing_job_metadata_dict or new_job_metadata_dict:
        with open( job_metadata, 'wb' ) as job_metadata_fh:
            for value in existing_job_metadata_dict.values() + new_job_metadata_dict.values():
                job_metadata_fh.write( "%s\n" % ( json.dumps( value ) ) )

    clear_mappers()<|MERGE_RESOLUTION|>--- conflicted
+++ resolved
@@ -20,13 +20,8 @@
 # insert *this* galaxy before all others on sys.path
 sys.path.insert( 1, os.path.abspath( os.path.join( os.path.dirname( __file__ ), os.pardir, os.pardir ) ) )
 
-<<<<<<< HEAD
-=======
-from galaxy import eggs
-eggs.require('SQLAlchemy')
 from sqlalchemy.orm import clear_mappers
 
->>>>>>> c7394bd0
 import galaxy.model.mapping  # need to load this before we unpickle, in order to setup properties assigned by the mappers
 from galaxy.model.custom_types import total_size
 from galaxy.util import stringify_dictionary_keys
