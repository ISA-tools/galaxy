--- conflicted
+++ resolved
@@ -45,16 +45,8 @@
 <div id="history-${ history_dict[ 'id' ] }" class="history-panel">
 </div>
 <script type="text/javascript">
-<<<<<<< HEAD
-    var debugging    = JSON.parse( sessionStorage.getItem( 'debugging' ) ) || false,
-        historyJSON  = ${h.dumps( history_dict )},
+    var historyJSON  = ${h.to_json_string( history_dict )},
         hdaJSON      = ${h.dumps( hda_dicts )};
-    //window.historyJSON = historyJSON;
-    //window.hdaJSON = hdaJSON;
-=======
-    var historyJSON  = ${h.to_json_string( history_dict )},
-        hdaJSON      = ${h.to_json_string( hda_dicts )};
->>>>>>> 12c03b57
 
     require.config({
         baseUrl : "${h.url_for( '/static/scripts' )}"
